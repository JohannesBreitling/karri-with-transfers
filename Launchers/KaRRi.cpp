--- conflicted
+++ resolved
@@ -590,10 +590,6 @@
     // Create RPHAST Environment
     RPHASTEnvironment rphastEnv(vehChEnv->getCH());
 
-<<<<<<< HEAD
-        // Create RPHAST Environment
-        RPHASTEnvironment rphastEnv(vehChEnv->getCH());
-=======
 #if KARRI_TALS_STRAT == KARRI_TALS_PHAST
     using TransferStrategyALSImpl = PHASTStrategyALS<VehicleInputGraph, VehCHEnv, RPHASTEnvironment>;
     TransferStrategyALSImpl transferALSStrategy(routeState, fleet, vehicleInputGraph, *vehChEnv, rphastEnv);
@@ -603,7 +599,6 @@
     TransferStrategyALSImpl transferALSStrategy = CHStrategyALS(routeState, fleet, vehicleInputGraph, *vehChEnv);
     std::cout << "Initializing CH Strategy for Transfer ALS... done." << std::endl;
 #endif
->>>>>>> 7faf0390
 
         using DALSInsertionsFinderImpl = DALSAssignmentsFinder<DALSStrategy>;
         DALSInsertionsFinderImpl dalsInsertionsFinder(dalsStrategy);
@@ -612,7 +607,6 @@
         RequestStateInitializerImpl requestStateInitializer(vehicleInputGraph, psgInputGraph, *vehChEnv, *psgChEnv,
                                                             reqState, vehicleToPdLocQuery);
 
-<<<<<<< HEAD
 #if KARRI_USE_DIJKSTRA_TRANSFER_POINT_STRATEGY
         using TransferPointsLabelSet = BasicLabelSet<1, ParentInfo::NO_PARENT_INFO>;
         using TransferPointStrategyImpl = TransferPointStrategies::DijkstraTransferPointStrategy<VehicleInputGraph, TransferPointsLabelSet>;
@@ -625,17 +619,6 @@
         TransferPointStrategyImpl transferPointStrategy(vehicleInputGraph, *vehChEnv, fleet, ellipticBucketsEnv, reqState, routeState);
 #endif
 
-
-        using TransferStrategyALSImpl = CHStrategyALS<VehicleInputGraph, VehCHEnv>;
-        TransferStrategyALSImpl transferALSStrategy = CHStrategyALS(routeState, fleet, vehicleInputGraph, *vehChEnv);
-=======
-        std::map<std::tuple<int, int>, std::vector<TransferPoint>> transferPoints = std::map<std::tuple<int, int>, std::vector<TransferPoint>>{};
-        TransferPointStrategy transferPointStrategy = TransferPointStrategy(routeState, vehicleInputGraph, revVehicleGraph, transferPoints);
-        using TransferPointFinderImpl = TransferPointFinder<TransferPointStrategy>;
-        TransferPointFinderImpl transferPointFinder = TransferPointFinder(transferPointStrategy, routeState, transferPoints);
-        
->>>>>>> 7faf0390
-
         using DALSLabelSet = std::conditional_t<KARRI_DALS_USE_SIMD,
                 SimdLabelSet<KARRI_DALS_LOG_K, ParentInfo::NO_PARENT_INFO>,
                 BasicLabelSet<KARRI_DALS_LOG_K, ParentInfo::NO_PARENT_INFO>>;
@@ -669,11 +652,11 @@
         DirectTransferDistancesFinder transferToDropoffDistancesFinder(vehicleInputGraph.numVertices(), *vehChEnv,
                                                                        PDLocType::DROPOFF);
         
-        using FastDirectTransferDistanceFinder = PHASTDirectTransferDistanceFinder<VehCHEnv, RPHASTEnvironment, DirectTransferDistancesLabelSet>;
-        FastDirectTransferDistancesFinder fastPickupToTransferDistancesFinder(vehicleInputGraph.numVertices(), *vehChEnv, *rphastEnv, PDLocType::PICKUP);
-        FastDirectTransferDistancesFinder fastTransferToDropoffDistancesFinder(vehicleInputGraph.numVertices(), *vehChEnv, *rphastEnv, PDLocType::DROPOFF);
-
-        using OrdinaryTransferInsertionsImpl = OrdinaryTransferFinder<VehicleInputGraph, VehCHEnv, CurVehLocToPickupSearchesImpl, TransferPointStrategyImpl, TransfersDropoffALSStrategy, TransferAsserterImpl, DirectTransferDistancesFinder, FastDirectTransferDistanceFinder>;
+        using FastDirectTransferDistancesFinder = PHASTDirectTransferDistancesFinder<VehCHEnv, RPHASTEnvironment, DirectTransferDistancesLabelSet>;
+        FastDirectTransferDistancesFinder fastPickupToTransferDistancesFinder(vehicleInputGraph.numVertices(), *vehChEnv, rphastEnv, PDLocType::PICKUP);
+        FastDirectTransferDistancesFinder fastTransferToDropoffDistancesFinder(vehicleInputGraph.numVertices(), *vehChEnv, rphastEnv, PDLocType::DROPOFF);
+
+        using OrdinaryTransferInsertionsImpl = OrdinaryTransferFinder<VehicleInputGraph, VehCHEnv, CurVehLocToPickupSearchesImpl, TransferPointStrategyImpl, TransfersDropoffALSStrategy, TransferAsserterImpl, DirectTransferDistancesFinder, FastDirectTransferDistancesFinder>;
         OrdinaryTransferInsertionsImpl ordinaryTransferInsertions = OrdinaryTransferInsertionsImpl(
                                                                                                    vehicleInputGraph,
                                                                                                    *vehChEnv,
@@ -707,20 +690,8 @@
                                                                                         asserter);
 
         using TransferALSDVehFinderImpl = TransferALSDVehFinder<TransferStrategyALSImpl, TransfersDropoffALSStrategy, CurVehLocToPickupSearchesImpl, TransferAsserterImpl>;
-<<<<<<< HEAD
-        TransferALSDVehFinderImpl transferALSDVehInsertions = TransferALSDVehFinderImpl(transferALSStrategy,
-                                                                                        transferDropoffALSStrategy,
-                                                                                        curVehLocToPickupSearches,
-                                                                                        relOrdinaryPickups,
-                                                                                        relPickupsBeforeNextStop,
-                                                                                        postponedAssignments, fleet,
-                                                                                        routeState, reqState, calc,
-                                                                                        asserter);
-
-=======
         TransferALSDVehFinderImpl transferALSDVehInsertions = TransferALSDVehFinderImpl(transferALSStrategy, transferDropoffALSStrategy, curVehLocToPickupSearches, relOrdinaryPickups, relPickupsBeforeNextStop, postponedAssignments, fleet, routeState, reqState, asserter);
         
->>>>>>> 7faf0390
         using AssignmentsWithTransferFinderImpl = AssignmentsWithTransferFinder<OrdinaryTransferInsertionsImpl, TransferALSPVehFinderImpl, TransferALSDVehFinderImpl, TransferAsserterImpl>;
         AssignmentsWithTransferFinderImpl insertionsWithTransferFinder(ordinaryTransferInsertions,
                                                                        transferALSPVehInsertions,
