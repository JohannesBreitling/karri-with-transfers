--- conflicted
+++ resolved
@@ -576,6 +576,9 @@
 
         // Construct DALS strategy and assignment finder:
 
+        using DALSLabelSet = std::conditional_t<KARRI_DALS_USE_SIMD,
+                SimdLabelSet<KARRI_DALS_LOG_K, ParentInfo::NO_PARENT_INFO>,
+                BasicLabelSet<KARRI_DALS_LOG_K, ParentInfo::NO_PARENT_INFO>>;
 #if KARRI_DALS_STRATEGY == KARRI_COL
         // Use Collective-BCH DALS Strategy
         using DALSStrategy = DropoffAfterLastStopStrategies::CollectiveBCHStrategy<VehicleInputGraph, VehCHEnv, LastStopBucketsEnv, CurVehLocToPickupSearchesImpl>;
@@ -583,18 +586,12 @@
                                   curVehLocToPickupSearches, reqState, relOrdinaryPickups, relPickupsBeforeNextStop);
 #elif KARRI_DALS_STRATEGY == KARRI_IND
         // Use Individual-BCH DALS Strategy
-        using DALSLabelSet = std::conditional_t<KARRI_DALS_USE_SIMD,
-                SimdLabelSet<KARRI_DALS_LOG_K, ParentInfo::NO_PARENT_INFO>,
-                BasicLabelSet<KARRI_DALS_LOG_K, ParentInfo::NO_PARENT_INFO>>;
         using DALSStrategy = DropoffAfterLastStopStrategies::IndividualBCHStrategy<VehicleInputGraph, VehCHEnv, LastStopBucketsEnv, CurVehLocToPickupSearchesImpl, DALSLabelSet>;
         DALSStrategy dalsStrategy(vehicleInputGraph, fleet, *vehChEnv, calc, lastStopBucketsEnv,
                                   curVehLocToPickupSearches, routeState, reqState, relOrdinaryPickups,
                                   relPickupsBeforeNextStop);
 #else // KARRI_DALS_STRATEGY == KARRI_DIJ
         // Use Dijkstra DALS Strategy
-        using DALSLabelSet = std::conditional_t<KARRI_DALS_USE_SIMD,
-                SimdLabelSet<KARRI_DALS_LOG_K, ParentInfo::NO_PARENT_INFO>,
-                BasicLabelSet<KARRI_DALS_LOG_K, ParentInfo::NO_PARENT_INFO>>;
         using DALSStrategy = DropoffAfterLastStopStrategies::DijkstraStrategy<VehicleInputGraph, CurVehLocToPickupSearchesImpl , DALSLabelSet>;
         DALSStrategy dalsStrategy(vehicleInputGraph, revVehicleGraph, fleet, calc, curVehLocToPickupSearches, routeState, lastStopsAtVertices, reqState, relOrdinaryPickups, relPickupsBeforeNextStop);
 #endif
@@ -617,52 +614,6 @@
         using TransferPointStrategyImpl = TransferPointStrategies::DijkstraTransferPointStrategy<VehicleInputGraph, TransferPointsLabelSet>;
         TransferPointStrategyImpl transferPointStrategy(routeState, vehicleInputGraph, revVehicleGraph, fleet);
 #else
-<<<<<<< HEAD
-        using TransferPointStrategyLabelSet = std::conditional_t<KARRI_CH_ELLIPSE_RECONSTRUCTOR_USE_SIMD,
-                SimdLabelSet<KARRI_CH_ELLIPSE_RECONSTRUCTOR_LOG_K, ParentInfo::NO_PARENT_INFO>,
-                BasicLabelSet<KARRI_CH_ELLIPSE_RECONSTRUCTOR_LOG_K, ParentInfo::NO_PARENT_INFO>>;
-        static constexpr bool PARALLELIZE_PHAST_DETOUR_ELLIPSES = KARRI_CH_ELLIPSE_RECONSTRUCTOR_PARALLELIZE;
-
-        if (!PARALLELIZE_PHAST_DETOUR_ELLIPSES && clp.isSet("max-num-threads")) {
-            std::cout
-                    << "Warning: -max-num-threads is set but KARRI_CH_ELLIPSE_RECONSTRUCTOR_PARALLELIZE is OFF, ignoring -max-num-threads."
-                    << std::endl;
-        }
-        if (PARALLELIZE_PHAST_DETOUR_ELLIPSES && !clp.isSet("max-num-threads")) {
-            std::cout << "Warning: KARRI_CH_ELLIPSE_RECONSTRUCTOR_PARALLELIZE is ON but -max-num-threads is not set. Queries will execute using 1 thread." << std::endl;
-        }
-        using TransferPointStrategyImpl = TransferPointStrategies::CHTransferPointStrategy<VehicleInputGraph, VehCHEnv, EllipticBucketsEnv, PARALLELIZE_PHAST_DETOUR_ELLIPSES, TraversalCostAttribute, TransferPointStrategyLabelSet, std::ofstream>;
-        TransferPointStrategyImpl transferPointStrategy(vehicleInputGraph, *vehChEnv, fleet, ellipticBucketsEnv,
-                                                        reqState, routeState);
-#endif
-
-        using DALSLabelSet = std::conditional_t<KARRI_DALS_USE_SIMD,
-                SimdLabelSet<KARRI_DALS_LOG_K, ParentInfo::NO_PARENT_INFO>,
-                BasicLabelSet<KARRI_DALS_LOG_K, ParentInfo::NO_PARENT_INFO>>;
-        using TransfersDropoffALSStrategy = Transfers::TransfersDropoffALSBCHStrategy<VehicleInputGraph, VehCHEnv, LastStopBucketsEnv, DALSLabelSet>;
-        TransfersDropoffALSStrategy transferDropoffALSStrategy = TransfersDropoffALSStrategy(vehicleInputGraph, fleet,
-                                                                                             *vehChEnv, calc,
-                                                                                             lastStopBucketsEnv,
-                                                                                             routeState, reqState);
-
-        using PALSLabelSet = std::conditional_t<KARRI_PALS_USE_SIMD,
-                SimdLabelSet<KARRI_PALS_LOG_K, ParentInfo::NO_PARENT_INFO>,
-                BasicLabelSet<KARRI_PALS_LOG_K, ParentInfo::NO_PARENT_INFO>>;
-
-        using TransfersPickupALSStrategy = Transfers::TransfersPickupALSBCHStrategy<VehicleInputGraph, VehCHEnv, LastStopBucketsEnv, PDDistancesImpl, PALSLabelSet>;
-        TransfersPickupALSStrategy transferPickupALSStrategy = TransfersPickupALSStrategy(vehicleInputGraph, fleet,
-                                                                                          *vehChEnv, calc,
-                                                                                          lastStopBucketsEnv,
-                                                                                          pdDistances, routeState,
-                                                                                          reqState);
-
-        using TransferAsserterImpl = InsertionAsserter<VehicleInputGraph, VehCHEnv>;
-        TransferAsserterImpl asserter(routeState, vehicleInputGraph, *vehChEnv);
-
-        using DirectTransferDistancesLabelSet = std::conditional_t<KARRI_DIRECT_TRANSFER_DISTANCES_USE_SIMD,
-                SimdLabelSet<KARRI_DIRECT_TRANSFER_DISTANCES_LOG_K, ParentInfo::NO_PARENT_INFO>,
-                BasicLabelSet<KARRI_DIRECT_TRANSFER_DISTANCES_LOG_K, ParentInfo::NO_PARENT_INFO>>;
-=======
 #if KARRI_TRANSFER_HEURISTIC_LEVEL < 2
 
         static constexpr int ELLIPSES_TOP_VERTICES_DIVISOR =
@@ -670,7 +621,18 @@
         using EllipseReconstructorLabelSet = std::conditional_t<KARRI_TRANSFER_CH_ELLIPSE_RECONSTRUCTOR_USE_SIMD,
                 SimdLabelSet<KARRI_TRANSFER_CH_ELLIPSE_RECONSTRUCTOR_LOG_K, ParentInfo::NO_PARENT_INFO>,
                 BasicLabelSet<KARRI_TRANSFER_CH_ELLIPSE_RECONSTRUCTOR_LOG_K, ParentInfo::NO_PARENT_INFO>>;
-        using EllipseReconstructorImpl = CHEllipseReconstructor<VehicleInputGraph, VehCHEnv, EllipticBucketsEnv, ELLIPSES_TOP_VERTICES_DIVISOR, TraversalCostAttribute, EllipseReconstructorLabelSet, std::ofstream>;
+        static constexpr bool PARALLELIZE_PHAST_DETOUR_ELLIPSES = KARRI_TRANSFER_CH_ELLIPSE_RECONSTRUCTOR_PARALLELIZE;
+
+        if (!PARALLELIZE_PHAST_DETOUR_ELLIPSES && clp.isSet("max-num-threads")) {
+            std::cout
+                    << "Warning: -max-num-threads is set but KARRI_CH_ELLIPSE_RECONSTRUCTOR_PARALLELIZE is OFF, ignoring -max-num-threads."
+                    << std::endl;
+        }
+        if (PARALLELIZE_PHAST_DETOUR_ELLIPSES && !clp.isSet("max-num-threads")) {
+            std::cout << "Warning: KARRI_CH_ELLIPSE_RECONSTRUCTOR_PARALLELIZE is ON but -max-num-threads is not set. Queries will execute using 1 thread." << std::endl;
+        }
+
+        using EllipseReconstructorImpl = CHEllipseReconstructor<VehicleInputGraph, VehCHEnv, EllipticBucketsEnv, PARALLELIZE_PHAST_DETOUR_ELLIPSES, ELLIPSES_TOP_VERTICES_DIVISOR, TraversalCostAttribute, EllipseReconstructorLabelSet, std::ofstream>;
         EllipseReconstructorImpl ellipseReconstructor(vehicleInputGraph, *vehChEnv, fleet, ellipticBucketsEnv,
                                                       reqState, routeState);
 #else
@@ -683,7 +645,6 @@
         using DirectTransferDistancesLabelSet = std::conditional_t<KARRI_TRANSFER_DIRECT_DISTANCES_USE_SIMD,
                 SimdLabelSet<KARRI_TRANSFER_DIRECT_DISTANCES_LOG_K, ParentInfo::NO_PARENT_INFO>,
                 BasicLabelSet<KARRI_TRANSFER_DIRECT_DISTANCES_LOG_K, ParentInfo::NO_PARENT_INFO>>;
->>>>>>> f8dad03d
         using DirectTransferDistancesFinder = BCHDirectTransferDistancesFinder<VehCHEnv, DirectTransferDistancesLabelSet>;
         DirectTransferDistancesFinder pickupToTransferDistancesFinder(vehicleInputGraph.numVertices(), *vehChEnv,
                                                                       PDLocType::PICKUP);
@@ -710,18 +671,11 @@
         OrdinaryTransferInsertionsImpl ordinaryTransferInsertions;
 #endif
 
-        using DALSLabelSet = std::conditional_t<KARRI_DALS_USE_SIMD,
-                SimdLabelSet<KARRI_DALS_LOG_K, ParentInfo::NO_PARENT_INFO>,
-                BasicLabelSet<KARRI_DALS_LOG_K, ParentInfo::NO_PARENT_INFO>>;
         using TransfersDropoffALSStrategy = Transfers::TransfersDropoffALSBCHStrategy<VehicleInputGraph, VehCHEnv, LastStopBucketsEnv, DALSLabelSet>;
         TransfersDropoffALSStrategy transferDropoffALSStrategy(vehicleInputGraph, fleet,
                                                                *vehChEnv, calc,
                                                                lastStopBucketsEnv,
                                                                routeState, reqState);
-
-        using PALSLabelSet = std::conditional_t<KARRI_PALS_USE_SIMD,
-                SimdLabelSet<KARRI_PALS_LOG_K, ParentInfo::NO_PARENT_INFO>,
-                BasicLabelSet<KARRI_PALS_LOG_K, ParentInfo::NO_PARENT_INFO>>;
 
         using TransfersPickupALSStrategy = Transfers::TransfersPickupALSBCHStrategy<VehicleInputGraph, VehCHEnv, LastStopBucketsEnv, PDDistancesImpl, PALSLabelSet>;
         TransfersPickupALSStrategy transferPickupALSStrategy(vehicleInputGraph, fleet,
@@ -787,12 +741,6 @@
                                                                                         routeState, reqState, asserter);
 #endif
 
-<<<<<<< HEAD
-        using TransferALSDVehFinderImpl = TransferALSDVehFinder<TransferStrategyALSImpl, TransfersDropoffALSStrategy, CurVehLocToPickupSearchesImpl, TransferAsserterImpl>;
-
-        TransferALSDVehFinderImpl transferALSDVehInsertions = TransferALSDVehFinderImpl(transferALSStrategy, transferDropoffALSStrategy, curVehLocToPickupSearches, relOrdinaryPickups, relPickupsBeforeNextStop, postponedAssignments, fleet, routeState, reqState, asserter);
-=======
->>>>>>> f8dad03d
 
         using AssignmentsWithTransferFinderImpl = AssignmentsWithTransferFinder<OrdinaryTransferInsertionsImpl,
                 TransferALSPVehFinderImpl,
