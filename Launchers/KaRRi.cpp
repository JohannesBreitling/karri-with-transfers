/// ******************************************************************************
/// MIT License
///
/// Copyright (c) 2023 Moritz Laupichler <moritz.laupichler@kit.edu>
///
/// Permission is hereby granted, free of charge, to any person obtaining a copy
/// of this software and associated documentation files (the "Software"), to deal
/// in the Software without restriction, including without limitation the rights
/// to use, copy, modify, merge, publish, distribute, sublicense, and/or sell
/// copies of the Software, and to permit persons to whom the Software is
/// furnished to do so, subject to the following conditions:
///
/// The above copyright notice and this permission notice shall be included in all
/// copies or substantial portions of the Software.
///
/// THE SOFTWARE IS PROVIDED "AS IS", WITHOUT WARRANTY OF ANY KIND, EXPRESS OR
/// IMPLIED, INCLUDING BUT NOT LIMITED TO THE WARRANTIES OF MERCHANTABILITY,
/// FITNESS FOR A PARTICULAR PURPOSE AND NONINFRINGEMENT. IN NO EVENT SHALL THE
/// AUTHORS OR COPYRIGHT HOLDERS BE LIABLE FOR ANY CLAIM, DAMAGES OR OTHER
/// LIABILITY, WHETHER IN AN ACTION OF CONTRACT, TORT OR OTHERWISE, ARISING FROM,
/// OUT OF OR IN CONNECTION WITH THE SOFTWARE OR THE USE OR OTHER DEALINGS IN THE
/// SOFTWARE.
/// ******************************************************************************


#include <cassert>
#include <kassert/kassert.hpp>
#include "Tools/custom_assertion_levels.h"
#include <cstdlib>
#include <fstream>
#include <iostream>

#include <csv.h>

#include "Tools/CommandLine/CommandLineParser.h"
#include "Tools/Logging/LogManager.h"
#include "DataStructures/Graph/Graph.h"
#include "DataStructures/Graph/Attributes/LatLngAttribute.h"
#include "DataStructures/Graph/Attributes/EdgeIdAttribute.h"
#include "DataStructures/Graph/Attributes/OsmNodeIdAttribute.h"
#include "DataStructures/Graph/Attributes/FreeFlowSpeedAttribute.h"
#include "DataStructures/Graph/Attributes/EdgeTailAttribute.h"
#include "DataStructures/Graph/Attributes/TravelTimeAttribute.h"
#include "DataStructures/Graph/Attributes/PsgEdgeToCarEdgeAttribute.h"
#include "DataStructures/Graph/Attributes/CarEdgeToPsgEdgeAttribute.h"

#include "Algorithms/KaRRi/InputConfig.h"
#include "Algorithms/KaRRi/BaseObjects/Vehicle.h"
#include "Algorithms/KaRRi/BaseObjects/Request.h"
#include "Algorithms/KaRRi/PbnsAssignments/VehicleLocator.h"
#include "Algorithms/KaRRi/EllipticBCH/FeasibleEllipticDistances.h"
#include "Algorithms/KaRRi/EllipticBCH/EllipticBucketsEnvironment.h"
#include "Algorithms/KaRRi/EllipticBCH/EllipticBCHSearches.h"
#include "Algorithms/KaRRi/CostCalculator.h"

#include "Algorithms/KaRRi/TransferPoints/InsertionAsserter.h"

#include "Algorithms/KaRRi/PHAST/RPHASTEnvironment.h"

#include "Algorithms/KaRRi/RequestState/RequestState.h"
#include "Algorithms/KaRRi/RequestState/RelevantPDLocs.h"
#include "Algorithms/KaRRi/PDDistanceQueries/PDDistances.h"
#include "Algorithms/KaRRi/RequestState/RelevantPDLocsFilter.h"
#include "Algorithms/KaRRi/OrdinaryAssignments/OrdinaryAssignmentsFinder.h"
#include "Algorithms/KaRRi/PbnsAssignments/PBNSAssignmentsFinder.h"
#include "Algorithms/KaRRi/PalsAssignments/PALSAssignmentsFinder.h"
#include "Algorithms/KaRRi/DalsAssignments/DALSAssignmentsFinder.h"

#include "Algorithms/KaRRi/TransferPoints/AssignmentsWithTransferFinder.h"
#include "Algorithms/KaRRi/TransferPoints/DijkstraTransferPointStrategy.h"
#include "Algorithms/KaRRi/TransferPoints/TransferVehicles.h"

#include "Algorithms/KaRRi/TransferPoints/CHTransferPointStrategy.h"
#include "Algorithms/KaRRi/TransferPoints/PickupALS/TransfersPickupALSBCHStrategy.h"
#include "Algorithms/KaRRi/TransferPoints/DropoffALS/TransfersDropoffALSBCHStrategy.h"
#include "Algorithms/KaRRi/TransferPoints/OrdinaryTransfers/OrdinaryTransferFinder.h"
#include "Algorithms/KaRRi/TransferPoints/TransfersALS/CHStrategyALS.h"
#include "Algorithms/KaRRi/TransferPoints/TransfersALS/PHASTStrategyALS.h"
#include "Algorithms/KaRRi/TransferPoints/TransfersALS/TransfersALSPVeh/TransferALSPVehFinder.h"
#include "Algorithms/KaRRi/TransferPoints/TransfersALS/TransfersALSDVeh/TransferALSDVehFinder.h"

#include "Algorithms/KaRRi/LastStopSearches/SortedLastStopBucketsEnvironment.h"
#include "Algorithms/KaRRi/LastStopSearches/UnsortedLastStopBucketsEnvironment.h"
#include "Algorithms/KaRRi/RequestState/VehicleToPDLocQuery.h"
#include "Algorithms/KaRRi/RequestState/RequestStateInitializer.h"
#include "Algorithms/KaRRi/AssignmentFinder.h"
#include "Algorithms/KaRRi/SystemStateUpdater.h"
#include "Algorithms/KaRRi/EventSimulation.h"

#ifdef KARRI_USE_CCHS

#include "Algorithms/KaRRi/CCHEnvironment.h"

#else

#include "Algorithms/KaRRi/CHEnvironment.h"

#endif

#if KARRI_PD_STRATEGY == KARRI_BCH_PD_STRAT

#include "Algorithms/KaRRi/PDDistanceQueries/BCHStrategy.h"

#else // KARRI_PD_STRATEGY == KARRI_CH_PD_STRAT
#include "Algorithms/KaRRi/PDDistanceQueries/CHStrategy.h"
#endif


#if KARRI_PALS_STRATEGY == KARRI_COL

#include "Algorithms/KaRRi/PalsAssignments/CollectiveBCHStrategy.h"

#elif KARRI_PALS_STRATEGY == KARRI_IND

#include "Algorithms/KaRRi/PalsAssignments/IndividualBCHStrategy.h"

#else // KARRI_PALS_STRATEGY == KARRI_DIJ

#include "Algorithms/KaRRi/PalsAssignments/DijkstraStrategy.h"

#endif

#if KARRI_DALS_STRATEGY == KARRI_COL

#include "Algorithms/KaRRi/DalsAssignments/CollectiveBCHStrategy.h"
#include "Algorithms/KaRRi/TransferPoints/OrdinaryTransfers/DirectTransferDistances/BCHDirectTransferDistancesFinder.h"

#elif KARRI_DALS_STRATEGY == KARRI_IND

#include "Algorithms/KaRRi/DalsAssignments//IndividualBCHStrategy.h"

#else // KARRI_DALS_STRATEGY == KARRI_DIJ

#include "Algorithms/KaRRi/DalsAssignments/DijkstraStrategy.h"

#endif


inline void printUsage() {
    std::cout <<
              "Usage: karri -veh-g <vehicle network> -psg-g <passenger network> -r <requests> -v <vehicles> -o <file>\n"
              "Runs Karlsruhe Rapid Ridesharing (KaRRi) simulation with given vehicle and passenger road networks,\n"
              "requests, and vehicles. Writes output files to specified base path."
              "  -veh-g <file>          vehicle road network in binary format.\n"
              "  -psg-g <file>          passenger road (and path) network in binary format.\n"
              "  -r <file>              requests in CSV format.\n"
              "  -v <file>              vehicles in CSV format.\n"
              "  -s <sec>               stop time (in s). (dflt: 60s)\n"
              "  -w <sec>               maximum wait time (in s). (dflt: 300s)\n"
              "  -a <factor>            model parameter alpha for max trip time = a * OD-dist + b (dflt: 1.7)\n"
              "  -b <seconds>           model parameter beta for max trip time = a * OD-dist + b (dflt: 120)\n"
              "  -p-radius <sec>        walking radius (in s) for pickup locations around origin. (dflt: 300s)\n"
              "  -d-radius <sec>        walking radius (in s) for dropoff locations around destination. (dflt: 300s)\n"
              "  -max-num-p <int>       max number of pickup locations to consider, sampled from all in radius. Set to 0 for no limit (dflt).\n"
              "  -max-num-d <int>       max number of dropoff locations to consider, sampled from all in radius. Set to 0 for no limit (dflt).\n"
              "  -always-veh            if set, the rider is not allowed to walk to their destination without a vehicle trip.\n"
              "  -veh-h <file>          contraction hierarchy for the vehicle network in binary format.\n"
              "  -psg-h <file>          contraction hierarchy for the passenger network in binary format.\n"
              "  -veh-d <file>          separator decomposition for the vehicle network in binary format (needed for CCHs).\n"
              "  -psg-d <file>          separator decomposition for the passenger network in binary format (needed for CCHs).\n"
              "  -csv-in-LOUD-format    if set, assumes that input files are in the format used by LOUD.\n"
              "  -o <file>              generate output files at name <file> (specify name without file suffix).\n"
              "  -help                  show usage help text.\n";
}

int main(int argc, char *argv[]) {
    using namespace karri;
    try {
        CommandLineParser clp(argc, argv);
        if (clp.isSet("help")) {
            printUsage();
            return EXIT_SUCCESS;
        }


        // Parse the command-line options.
        InputConfig &inputConfig = InputConfig::getInstance();
        inputConfig.stopTime = clp.getValue<int>("s", 60) * 10;
        inputConfig.maxWaitTime = clp.getValue<int>("w", 300) * 10;
        inputConfig.pickupRadius = clp.getValue<int>("p-radius", inputConfig.maxWaitTime / 10) * 10;
        inputConfig.dropoffRadius = clp.getValue<int>("d-radius", inputConfig.maxWaitTime / 10) * 10;
        inputConfig.maxNumPickups = clp.getValue<int>("max-num-p", INFTY);
        inputConfig.maxNumDropoffs = clp.getValue<int>("max-num-d", INFTY);
        inputConfig.alwaysUseVehicle = clp.isSet("always-veh");
        if (inputConfig.maxNumPickups == 0) inputConfig.maxNumPickups = INFTY;
        if (inputConfig.maxNumDropoffs == 0) inputConfig.maxNumDropoffs = INFTY;
        inputConfig.alpha = clp.getValue<double>("a", 1.7);
        inputConfig.includeTransfers = clp.getValue<int>("trans", 1);
        inputConfig.beta = clp.getValue<int>("b", 120) * 10;
        const auto vehicleNetworkFileName = clp.getValue<std::string>("veh-g");
        const auto passengerNetworkFileName = clp.getValue<std::string>("psg-g");
        const auto vehicleFileName = clp.getValue<std::string>("v");
        const auto requestFileName = clp.getValue<std::string>("r");
        const auto vehHierarchyFileName = clp.getValue<std::string>("veh-h");
        const auto psgHierarchyFileName = clp.getValue<std::string>("psg-h");
        const auto vehSepDecompFileName = clp.getValue<std::string>("veh-d");
        const auto psgSepDecompFileName = clp.getValue<std::string>("psg-d");
        const bool csvFilesInLoudFormat = clp.isSet("csv-in-LOUD-format");
        auto outputFileName = clp.getValue<std::string>("o");
        if (endsWith(outputFileName, ".csv"))
            outputFileName = outputFileName.substr(0, outputFileName.size() - 4);


        LogManager<std::ofstream>::setBaseFileName(outputFileName + ".");

        // Read the vehicle network from file.
        std::cout << "Reading vehicle network from file... " << std::flush;
        using VehicleVertexAttributes = VertexAttrs<LatLngAttribute, OsmNodeIdAttribute>;
        using VehicleEdgeAttributes = EdgeAttrs<
                EdgeIdAttribute, EdgeTailAttribute, FreeFlowSpeedAttribute, TravelTimeAttribute, CarEdgeToPsgEdgeAttribute, OsmRoadCategoryAttribute>;
        using VehicleInputGraph = StaticGraph<VehicleVertexAttributes, VehicleEdgeAttributes>;
        std::ifstream vehicleNetworkFile(vehicleNetworkFileName, std::ios::binary);
        if (!vehicleNetworkFile.good())
            throw std::invalid_argument("file not found -- '" + vehicleNetworkFileName + "'");
        VehicleInputGraph vehicleInputGraph(vehicleNetworkFile);
        vehicleNetworkFile.close();
        std::vector<int32_t> vehGraphOrigIdToSeqId;
        if (vehicleInputGraph.numEdges() > 0 && vehicleInputGraph.edgeId(0) == INVALID_ID) {
            vehGraphOrigIdToSeqId.assign(vehicleInputGraph.numEdges(), INVALID_ID);
            std::iota(vehGraphOrigIdToSeqId.begin(), vehGraphOrigIdToSeqId.end(), 0);
            FORALL_VALID_EDGES(vehicleInputGraph, v, e) {
                    assert(vehicleInputGraph.edgeId(e) == INVALID_ID);
                    vehicleInputGraph.edgeTail(e) = v;
                    vehicleInputGraph.edgeId(e) = e;
                }
        } else {
            FORALL_VALID_EDGES(vehicleInputGraph, v, e) {
                    assert(vehicleInputGraph.edgeId(e) != INVALID_ID);
                    if (vehicleInputGraph.edgeId(e) >= vehGraphOrigIdToSeqId.size()) {
                        const auto numElementsToBeInserted =
                                vehicleInputGraph.edgeId(e) + 1 - vehGraphOrigIdToSeqId.size();
                        vehGraphOrigIdToSeqId.insert(vehGraphOrigIdToSeqId.end(), numElementsToBeInserted, INVALID_ID);
                    }
                    assert(vehGraphOrigIdToSeqId[vehicleInputGraph.edgeId(e)] == INVALID_ID);
                    vehGraphOrigIdToSeqId[vehicleInputGraph.edgeId(e)] = e;
                    vehicleInputGraph.edgeTail(e) = v;
                    vehicleInputGraph.edgeId(e) = e;
                }
        }
        std::cout << "done.\n";

        // Read the passenger network from file.
        std::cout << "Reading passenger network from file... " << std::flush;
        using PsgVertexAttributes = VertexAttrs<LatLngAttribute, OsmNodeIdAttribute>;
        using PsgEdgeAttributes = EdgeAttrs<EdgeIdAttribute, EdgeTailAttribute, PsgEdgeToCarEdgeAttribute, TravelTimeAttribute>;
        using PsgInputGraph = StaticGraph<PsgVertexAttributes, PsgEdgeAttributes>;
        std::ifstream psgNetworkFile(passengerNetworkFileName, std::ios::binary);
        if (!psgNetworkFile.good())
            throw std::invalid_argument("file not found -- '" + passengerNetworkFileName + "'");
        PsgInputGraph psgInputGraph(psgNetworkFile);
        psgNetworkFile.close();
        assert(psgInputGraph.numEdges() > 0 && psgInputGraph.edgeId(0) == INVALID_ID);
        int numEdgesWithMappingToCar = 0;
        FORALL_VALID_EDGES(psgInputGraph, v, e) {
                assert(psgInputGraph.edgeId(e) == INVALID_ID);
                psgInputGraph.edgeTail(e) = v;
                psgInputGraph.edgeId(e) = e;

                const int eInVehGraph = psgInputGraph.toCarEdge(e);
                if (eInVehGraph != PsgEdgeToCarEdgeAttribute::defaultValue()) {
                    ++numEdgesWithMappingToCar;
                    assert(eInVehGraph < vehGraphOrigIdToSeqId.size());
                    psgInputGraph.toCarEdge(e) = vehGraphOrigIdToSeqId[eInVehGraph];
                    assert(psgInputGraph.toCarEdge(e) < vehicleInputGraph.numEdges());
                    vehicleInputGraph.toPsgEdge(psgInputGraph.toCarEdge(e)) = e;

                    assert(psgInputGraph.latLng(psgInputGraph.edgeHead(e)).latitude() ==
                           vehicleInputGraph.latLng(vehicleInputGraph.edgeHead(psgInputGraph.toCarEdge(e))).latitude());
                    assert(psgInputGraph.latLng(psgInputGraph.edgeHead(e)).longitude() == vehicleInputGraph.latLng(
                            vehicleInputGraph.edgeHead(psgInputGraph.toCarEdge(e))).longitude());
                }
            }
        unused(numEdgesWithMappingToCar);
        assert(numEdgesWithMappingToCar > 0);
        std::cout << "done.\n";


        // Read the vehicle data from file.
        std::cout << "Reading vehicle data from file... " << std::flush;
        Fleet fleet;
        int location, capacity, startOfServiceTime, endOfServiceTime;
        io::CSVReader<4, io::trim_chars<' '>> vehiclesFileReader(vehicleFileName);

        if (csvFilesInLoudFormat) {
            vehiclesFileReader.read_header(io::ignore_no_column, "initial_location", "seating_capacity",
                                           "start_service_time", "end_service_time");
        } else {
            vehiclesFileReader.read_header(io::ignore_no_column,
                                           "initial_location", "start_of_service_time",
                                           "end_of_service_time", "capacity");
        }

        int maxCapacity = 0;
        while ((csvFilesInLoudFormat &&
                vehiclesFileReader.read_row(location, capacity, startOfServiceTime, endOfServiceTime)) ||
               (!csvFilesInLoudFormat &&
                vehiclesFileReader.read_row(location, startOfServiceTime, endOfServiceTime, capacity))) {
            if (location < 0 || location >= vehGraphOrigIdToSeqId.size() ||
                vehGraphOrigIdToSeqId[location] == INVALID_ID)
                throw std::invalid_argument("invalid location -- '" + std::to_string(location) + "'");
            if (endOfServiceTime <= startOfServiceTime)
                throw std::invalid_argument("start of service time needs to be before end of service time");
            const int vehicleId = static_cast<int>(fleet.size());
            fleet.push_back({vehicleId, vehGraphOrigIdToSeqId[location], startOfServiceTime * 10,
                             endOfServiceTime * 10, capacity});
            maxCapacity = std::max(maxCapacity, capacity);
        }
        std::cout << "done.\n";

        // Create Route State for empty routes.
        RouteState routeState(fleet);



        // Read the request data from file.
        std::cout << "Reading request data from file... " << std::flush;
        std::vector<Request> requests;
        int origin, destination, requestTime, numRiders;
        io::CSVReader<4, io::trim_chars<' '>> reqFileReader(requestFileName);

        if (csvFilesInLoudFormat) {
            reqFileReader.read_header(io::ignore_missing_column, "pickup_spot", "dropoff_spot", "min_dep_time",
                                      "num_riders");
        } else {
            reqFileReader.read_header(io::ignore_missing_column, "origin", "destination", "req_time", "num_riders");
        }

        numRiders = -1;
        while (reqFileReader.read_row(origin, destination, requestTime, numRiders)) {
            if (origin < 0 || origin >= vehGraphOrigIdToSeqId.size() || vehGraphOrigIdToSeqId[origin] == INVALID_ID)
                throw std::invalid_argument("invalid location -- '" + std::to_string(origin) + "'");
            if (destination < 0 || destination >= vehGraphOrigIdToSeqId.size() ||
                vehGraphOrigIdToSeqId[destination] == INVALID_ID)
                throw std::invalid_argument("invalid location -- '" + std::to_string(destination) + "'");
            if (numRiders > maxCapacity)
                throw std::invalid_argument(
                        "number of riders '" + std::to_string(numRiders) + "' is larger than max vehicle capacity (" +
                        std::to_string(maxCapacity) + ")");
            const auto originSeqId = vehGraphOrigIdToSeqId[origin];
            assert(vehicleInputGraph.toPsgEdge(originSeqId) != CarEdgeToPsgEdgeAttribute::defaultValue());
            const auto destSeqId = vehGraphOrigIdToSeqId[destination];
            assert(vehicleInputGraph.toPsgEdge(destSeqId) != CarEdgeToPsgEdgeAttribute::defaultValue());
            const int requestId = static_cast<int>(requests.size());
            if (numRiders == -1) // If number of riders was not specified, assume one rider
                numRiders = 1;
            requests.push_back({requestId, originSeqId, destSeqId, requestTime * 10, numRiders});
            numRiders = -1;
        }
        std::cout << "done.\n";

#ifdef KARRI_USE_CCHS

        // Prepare vehicle CH environment
        using VehCHEnv = CCHEnvironment<VehicleInputGraph, TravelTimeAttribute>;
        std::unique_ptr<VehCHEnv> vehChEnv;
        if (vehSepDecompFileName.empty()) {
            std::cout << "Building Separator Decomposition and CCH... " << std::flush;
            vehChEnv = std::make_unique<VehCHEnv>(vehicleInputGraph);
            std::cout << "done.\n";
        } else {
            // Read the separator decomposition from file, construct and customize CCH.
            std::cout << "Reading Seperator Decomposition from file and building CCH... " << std::flush;
            std::ifstream vehSepDecompFile(vehSepDecompFileName, std::ios::binary);
            if (!vehSepDecompFile.good())
                throw std::invalid_argument("file not found -- '" + vehSepDecompFileName + "'");
            SeparatorDecomposition vehSepDecomp;
            vehSepDecomp.readFrom(vehSepDecompFile);
            vehSepDecompFile.close();
            std::cout << "done.\n";
            vehChEnv = std::make_unique<VehCHEnv>(vehicleInputGraph, vehSepDecomp);
        }

        // Prepare passenger CH environment
        using PsgCHEnv = CCHEnvironment<PsgInputGraph, TravelTimeAttribute>;
        std::unique_ptr<PsgCHEnv> psgChEnv;
        if (psgSepDecompFileName.empty()) {
            std::cout << "Building Separator Decomposition and CCH... " << std::flush;
            psgChEnv = std::make_unique<PsgCHEnv>(psgInputGraph);
            std::cout << "done.\n";
        } else {
            // Read the separator decomposition from file, construct and customize CCH.
            std::cout << "Reading Seperator Decomposition from file and building CCH... " << std::flush;
            std::ifstream psgSepDecompFile(psgSepDecompFileName, std::ios::binary);
            if (!psgSepDecompFile.good())
                throw std::invalid_argument("file not found -- '" + psgSepDecompFileName + "'");
            SeparatorDecomposition psgSepDecomp;
            psgSepDecomp.readFrom(psgSepDecompFile);
            psgSepDecompFile.close();
            std::cout << "done.\n";
            psgChEnv = std::make_unique<PsgCHEnv>(psgInputGraph, psgSepDecomp);
        }

#else
        // Prepare vehicle CH environment
        using VehCHEnv = CHEnvironment<VehicleInputGraph, TravelTimeAttribute>;
        std::unique_ptr<VehCHEnv> vehChEnv;
        if (vehHierarchyFileName.empty()) {
            std::cout << "Building CH... " << std::flush;
            vehChEnv = std::make_unique<VehCHEnv>(vehicleInputGraph);
            std::cout << "done.\n";
        } else {
            // Read the CH from file.
            std::cout << "Reading CH from file... " << std::flush;
            std::ifstream vehHierarchyFile(vehHierarchyFileName, std::ios::binary);
            if (!vehHierarchyFile.good())
                throw std::invalid_argument("file not found -- '" + vehHierarchyFileName + "'");
            CH vehCh(vehHierarchyFile);
            vehHierarchyFile.close();
            std::cout << "done.\n";
            vehChEnv = std::make_unique<VehCHEnv>(std::move(vehCh));
        }

        // Prepare passenger CH environment
        using PsgCHEnv = CHEnvironment<PsgInputGraph, TravelTimeAttribute>;
        std::unique_ptr<PsgCHEnv> psgChEnv;
        if (psgHierarchyFileName.empty()) {
            std::cout << "Building passenger CH... " << std::flush;
            psgChEnv = std::make_unique<PsgCHEnv>(psgInputGraph);
            std::cout << "done.\n";
        } else {
            // Read the passenger CH from file.
            std::cout << "Reading passenger CH from file... " << std::flush;
            std::ifstream psgHierarchyFile(psgHierarchyFileName, std::ios::binary);
            if (!psgHierarchyFile.good())
                throw std::invalid_argument("file not found -- '" + psgHierarchyFileName + "'");
            CH psgCh(psgHierarchyFile);
            psgHierarchyFile.close();
            std::cout << "done.\n";
            psgChEnv = std::make_unique<PsgCHEnv>(std::move(psgCh));
        }
#endif


        using VehicleLocatorImpl = VehicleLocator<VehicleInputGraph, VehCHEnv>;
        VehicleLocatorImpl locator(vehicleInputGraph, *vehChEnv, routeState);

        CostCalculator calc(routeState);

        std::vector<AssignmentWithTransfer> postponedAssignments = std::vector<AssignmentWithTransfer>{};

        RequestState reqState(calc, postponedAssignments);

        // Construct Elliptic BCH bucket environment:
        static constexpr bool ELLIPTIC_SORTED_BUCKETS = KARRI_ELLIPTIC_BCH_SORTED_BUCKETS;
        using EllipticBucketsEnv = EllipticBucketsEnvironment<VehicleInputGraph, VehCHEnv, ELLIPTIC_SORTED_BUCKETS>;
        EllipticBucketsEnv ellipticBucketsEnv(vehicleInputGraph, *vehChEnv, routeState,
                                              reqState.stats().updateStats);

        // If we use any BCH queries in the PALS or DALS strategies, we construct the according bucket data structure.
        // Otherwise, we use a last stop buckets substitute that only stores which vehicles' last stops are at a vertex.
#if KARRI_PALS_STRATEGY == KARRI_COL || KARRI_PALS_STRATEGY == KARRI_IND || \
    KARRI_DALS_STRATEGY == KARRI_COL || KARRI_DALS_STRATEGY == KARRI_IND

        static constexpr bool LAST_STOP_SORTED_BUCKETS = KARRI_LAST_STOP_BCH_SORTED_BUCKETS;
        using LastStopBucketsEnv = std::conditional_t<LAST_STOP_SORTED_BUCKETS,
                SortedLastStopBucketsEnvironment<VehicleInputGraph, VehCHEnv>,
                UnsortedLastStopBucketsEnvironment<VehicleInputGraph, VehCHEnv>
        >;
        LastStopBucketsEnv lastStopBucketsEnv(vehicleInputGraph, *vehChEnv, routeState,
                                              reqState.stats().updateStats);

#else
        using LastStopBucketsEnv = OnlyLastStopsAtVerticesBucketSubstitute;
        LastStopBucketsEnv lastStopBucketsEnv(vehicleInputGraph, varRouteState, fleet.size());
#endif
        // Last stop bucket environment (or substitute) also serves as a source of information on the last stops at vertices.
        using LastStopAtVerticesInfo = LastStopBucketsEnv;

        using EllipticBCHLabelSet = std::conditional_t<KARRI_ELLIPTIC_BCH_USE_SIMD,
                SimdLabelSet<KARRI_ELLIPTIC_BCH_LOG_K, ParentInfo::NO_PARENT_INFO>,
                BasicLabelSet<KARRI_ELLIPTIC_BCH_LOG_K, ParentInfo::NO_PARENT_INFO>>;
        using FeasibleEllipticDistancesImpl = FeasibleEllipticDistances<EllipticBCHLabelSet>;
        FeasibleEllipticDistancesImpl feasibleEllipticPickups(fleet.size(), routeState);
        FeasibleEllipticDistancesImpl feasibleEllipticDropoffs(fleet.size(), routeState);


        using EllipticBCHSearchesImpl = EllipticBCHSearches<VehicleInputGraph, VehCHEnv, CostCalculator::CostFunction,
                EllipticBucketsEnv, LastStopAtVerticesInfo, FeasibleEllipticDistancesImpl, EllipticBCHLabelSet>;
        EllipticBCHSearchesImpl ellipticSearches(vehicleInputGraph, fleet, ellipticBucketsEnv, lastStopBucketsEnv,
                                                 *vehChEnv, routeState, feasibleEllipticPickups,
                                                 feasibleEllipticDropoffs, reqState);


        // Construct remaining request state
        RelevantPDLocs relOrdinaryPickups(fleet.size());
        RelevantPDLocs relOrdinaryDropoffs(fleet.size());
        RelevantPDLocs relPickupsBeforeNextStop(fleet.size());
        RelevantPDLocs relDropoffsBeforeNextStop(fleet.size());
        using RelevantPDLocsFilterImpl = RelevantPDLocsFilter<FeasibleEllipticDistancesImpl, VehicleInputGraph, VehCHEnv>;
        RelevantPDLocsFilterImpl relevantPdLocsFilter(fleet, vehicleInputGraph, *vehChEnv, calc, reqState, routeState,
                                                      feasibleEllipticPickups, feasibleEllipticDropoffs,
                                                      relOrdinaryPickups, relOrdinaryDropoffs, relPickupsBeforeNextStop,
                                                      relDropoffsBeforeNextStop);


        const auto revVehicleGraph = vehicleInputGraph.getReverseGraph();
        using VehicleToPDLocQueryImpl = VehicleToPDLocQuery<VehicleInputGraph>;
        VehicleToPDLocQueryImpl vehicleToPdLocQuery(vehicleInputGraph, revVehicleGraph);


        // Construct PD-distance query
        using PDDistancesLabelSet = std::conditional_t<KARRI_PD_DISTANCES_USE_SIMD,
                SimdLabelSet<KARRI_PD_DISTANCES_LOG_K, ParentInfo::NO_PARENT_INFO>,
                BasicLabelSet<KARRI_PD_DISTANCES_LOG_K, ParentInfo::NO_PARENT_INFO>>;
        using PDDistancesImpl = PDDistances<PDDistancesLabelSet>;
        PDDistancesImpl pdDistances(reqState);

#if KARRI_PD_STRATEGY == KARRI_BCH_PD_STRAT
        using PDDistanceQueryImpl = PDDistanceQueryStrategies::BCHStrategy<VehicleInputGraph, VehCHEnv, VehicleToPDLocQueryImpl, PDDistancesLabelSet>;
        PDDistanceQueryImpl pdDistanceQuery(vehicleInputGraph, *vehChEnv, pdDistances, reqState, vehicleToPdLocQuery);

#else // KARRI_PD_STRATEGY == KARRI_CH_PD_STRAT
        using PDDistanceQueryImpl = PDDistanceQueryStrategies::CHStrategy<VehicleInputGraph, VehCHEnv, PDDistancesLabelSet>;
        PDDistanceQueryImpl pdDistanceQuery(vehicleInputGraph, *vehChEnv, pdDistances, reqState);
#endif

        // Construct ordinary assignments finder:
        PickupVehicles pVehs = PickupVehicles();
        DropoffVehicles dVehs = DropoffVehicles();

        using OrdinaryAssignmentsFinderImpl = OrdinaryAssignmentsFinder<PDDistancesImpl>;
        OrdinaryAssignmentsFinderImpl ordinaryInsertionsFinder(relOrdinaryPickups, relOrdinaryDropoffs,
                                                               pdDistances, fleet, pVehs, dVehs,
                                                               calc, routeState,
                                                               reqState);

        // Construct PBNS assignments finder:
        using CurVehLocToPickupLabelSet = PDDistancesLabelSet;
        using CurVehLocToPickupSearchesImpl = CurVehLocToPickupSearches<VehicleInputGraph, VehicleLocatorImpl, VehCHEnv, CurVehLocToPickupLabelSet>;
        CurVehLocToPickupSearchesImpl curVehLocToPickupSearches(vehicleInputGraph, locator, *vehChEnv, routeState,
                                                                reqState, fleet.size());


        using PBNSInsertionsFinderImpl = PBNSAssignmentsFinder<PDDistancesImpl, CurVehLocToPickupSearchesImpl>;
        PBNSInsertionsFinderImpl pbnsInsertionsFinder(relPickupsBeforeNextStop, relOrdinaryDropoffs,
                                                      relDropoffsBeforeNextStop, pdDistances, curVehLocToPickupSearches,
                                                      fleet, pVehs, dVehs, calc, routeState, reqState);

        // Construct PALS strategy and assignment finder:
        using PALSLabelSet = std::conditional_t<KARRI_PALS_USE_SIMD,
                SimdLabelSet<KARRI_PALS_LOG_K, ParentInfo::NO_PARENT_INFO>,
                BasicLabelSet<KARRI_PALS_LOG_K, ParentInfo::NO_PARENT_INFO>>;


#if KARRI_PALS_STRATEGY == KARRI_COL
        // Use Collective-BCH PALS Strategy
        using PALSStrategy = PickupAfterLastStopStrategies::CollectiveBCHStrategy<VehicleInputGraph, VehCHEnv, LastStopBucketsEnv, VehicleToPDLocQueryImpl, PDDistancesImpl, PALSLabelSet>;
        PALSStrategy palsStrategy(vehicleInputGraph, fleet, *vehChEnv,
                                  vehicleToPdLocQuery, lastStopBucketsEnv, pdDistances, calc, routeState, reqState);
#elif KARRI_PALS_STRATEGY == KARRI_IND
        // Use Individual-BCH PALS Strategy
        using PALSStrategy = PickupAfterLastStopStrategies::IndividualBCHStrategy<VehicleInputGraph, VehCHEnv, LastStopBucketsEnv, PDDistancesImpl, PALSLabelSet>;
        PALSStrategy palsStrategy(vehicleInputGraph, fleet, *vehChEnv, calc, lastStopBucketsEnv, pdDistances,
                                  routeState, reqState, reqState.getBestCost());
#else // KARRI_PALS_STRATEGY == KARRI_DIJ
        // Use Dijkstra PALS Strategy
        using PALSStrategy = PickupAfterLastStopStrategies::DijkstraStrategy<VehicleInputGraph, PDDistancesImpl, PALSLabelSet>;
        PALSStrategy palsStrategy(vehicleInputGraph, revVehicleGraph, fleet, routeState, lastStopsAtVertices, calc, pdDistances, reqState);
#endif

        using PALSInsertionsFinderImpl = PALSAssignmentsFinder<VehicleInputGraph, PDDistancesImpl, PALSStrategy, LastStopAtVerticesInfo>;
        PALSInsertionsFinderImpl palsInsertionsFinder(palsStrategy, vehicleInputGraph, fleet, calc, lastStopBucketsEnv,
                                                      routeState, pdDistances, reqState);


        // Construct DALS strategy and assignment finder:

#if KARRI_DALS_STRATEGY == KARRI_COL
        // Use Collective-BCH DALS Strategy
        using DALSStrategy = DropoffAfterLastStopStrategies::CollectiveBCHStrategy<VehicleInputGraph, VehCHEnv, LastStopBucketsEnv, CurVehLocToPickupSearchesImpl>;
        DALSStrategy dalsStrategy(vehicleInputGraph, fleet, routeState, *vehChEnv, lastStopBucketsEnv, calc,
                                  curVehLocToPickupSearches, reqState, relOrdinaryPickups, relPickupsBeforeNextStop);
#elif KARRI_DALS_STRATEGY == KARRI_IND
        // Use Individual-BCH DALS Strategy
        using DALSLabelSet = std::conditional_t<KARRI_DALS_USE_SIMD,
                SimdLabelSet<KARRI_DALS_LOG_K, ParentInfo::NO_PARENT_INFO>,
                BasicLabelSet<KARRI_DALS_LOG_K, ParentInfo::NO_PARENT_INFO>>;
        using DALSStrategy = DropoffAfterLastStopStrategies::IndividualBCHStrategy<VehicleInputGraph, VehCHEnv, LastStopBucketsEnv, CurVehLocToPickupSearchesImpl, DALSLabelSet>;
        DALSStrategy dalsStrategy(vehicleInputGraph, fleet, *vehChEnv, calc, lastStopBucketsEnv,
                                  curVehLocToPickupSearches, routeState, reqState, relOrdinaryPickups,
                                  relPickupsBeforeNextStop);
#else // KARRI_DALS_STRATEGY == KARRI_DIJ
        // Use Dijkstra DALS Strategy
        using DALSLabelSet = std::conditional_t<KARRI_DALS_USE_SIMD,
                SimdLabelSet<KARRI_DALS_LOG_K, ParentInfo::NO_PARENT_INFO>,
                BasicLabelSet<KARRI_DALS_LOG_K, ParentInfo::NO_PARENT_INFO>>;
        using DALSStrategy = DropoffAfterLastStopStrategies::DijkstraStrategy<VehicleInputGraph, CurVehLocToPickupSearchesImpl , DALSLabelSet>;
        DALSStrategy dalsStrategy(vehicleInputGraph, revVehicleGraph, fleet, calc, curVehLocToPickupSearches, routeState, lastStopsAtVertices, reqState, relOrdinaryPickups, relPickupsBeforeNextStop);
#endif
    
    // Create RPHAST Environment
    RPHASTEnvironment rphastEnv(vehChEnv->getCH());

#if KARRI_TALS_STRAT == KARRI_TALS_PHAST
    using TransferStrategyALSImpl = PHASTStrategyALS<VehicleInputGraph, VehCHEnv, RPHASTEnvironment>;
    TransferStrategyALSImpl transferALSStrategy(routeState, fleet, vehicleInputGraph, *vehChEnv, rphastEnv);
    std::cout << "Initializing PHAST Strategy for Transfer ALS... done." << std::endl;
#else
    using TransferStrategyALSImpl = CHStrategyALS<VehicleInputGraph, VehCHEnv>;
    TransferStrategyALSImpl transferALSStrategy = CHStrategyALS(routeState, fleet, vehicleInputGraph, *vehChEnv);
    std::cout << "Initializing CH Strategy for Transfer ALS... done." << std::endl;
#endif

        using DALSInsertionsFinderImpl = DALSAssignmentsFinder<DALSStrategy>;
        DALSInsertionsFinderImpl dalsInsertionsFinder(dalsStrategy);

        using RequestStateInitializerImpl = RequestStateInitializer<VehicleInputGraph, PsgInputGraph, VehCHEnv, PsgCHEnv, VehicleToPDLocQueryImpl>;
        RequestStateInitializerImpl requestStateInitializer(vehicleInputGraph, psgInputGraph, *vehChEnv, *psgChEnv,
                                                            reqState, vehicleToPdLocQuery);

<<<<<<< HEAD
#if KARRI_USE_DIJKSTRA_TRANSFER_POINT_STRATEGY
        using TransferPointsLabelSet = BasicLabelSet<1, ParentInfo::NO_PARENT_INFO>;
        using TransferPointStrategyImpl = TransferPointStrategies::DijkstraTransferPointStrategy<VehicleInputGraph, TransferPointsLabelSet>;
        TransferPointStrategyImpl transferPointStrategy(routeState, vehicleInputGraph, revVehicleGraph, fleet);
#else
        using TransferPointStrategyLabelSet = std::conditional_t<KARRI_CH_ELLIPSE_RECONSTRUCTOR_USE_SIMD,
                SimdLabelSet<KARRI_CH_ELLIPSE_RECONSTRUCTOR_LOG_K, ParentInfo::NO_PARENT_INFO>,
                BasicLabelSet<KARRI_CH_ELLIPSE_RECONSTRUCTOR_LOG_K, ParentInfo::NO_PARENT_INFO>>;
        using TransferPointStrategyImpl = TransferPointStrategies::CHTransferPointStrategy<VehicleInputGraph, VehCHEnv, EllipticBucketsEnv, TraversalCostAttribute, TransferPointStrategyLabelSet, std::ofstream>;
        TransferPointStrategyImpl transferPointStrategy(vehicleInputGraph, *vehChEnv, fleet, ellipticBucketsEnv,
                                                        reqState, routeState);
#endif


        // using TransferStrategyALSImpl = CHStrategyALS<VehicleInputGraph, VehCHEnv>;
        // TransferStrategyALSImpl transferALSStrategy = CHStrategyALS(routeState, fleet, vehicleInputGraph, *vehChEnv);
=======
        std::map<std::tuple<int, int>, std::vector<TransferPoint>> transferPoints = std::map<std::tuple<int, int>, std::vector<TransferPoint>>{};
        TransferPointStrategy transferPointStrategy = TransferPointStrategy(routeState, vehicleInputGraph, revVehicleGraph, transferPoints);
        using TransferPointFinderImpl = TransferPointFinder<TransferPointStrategy>;
        TransferPointFinderImpl transferPointFinder = TransferPointFinder(transferPointStrategy, routeState, transferPoints);
        
>>>>>>> 0d669e06

        using DALSLabelSet = std::conditional_t<KARRI_DALS_USE_SIMD,
                SimdLabelSet<KARRI_DALS_LOG_K, ParentInfo::NO_PARENT_INFO>,
                BasicLabelSet<KARRI_DALS_LOG_K, ParentInfo::NO_PARENT_INFO>>;
        using TransfersDropoffALSStrategy = Transfers::TransfersDropoffALSBCHStrategy<VehicleInputGraph, VehCHEnv, LastStopBucketsEnv, DALSLabelSet>;
        TransfersDropoffALSStrategy transferDropoffALSStrategy = TransfersDropoffALSStrategy(vehicleInputGraph, fleet,
                                                                                             *vehChEnv, calc,
                                                                                             lastStopBucketsEnv,
                                                                                             routeState, reqState);

        using PALSLabelSet = std::conditional_t<KARRI_PALS_USE_SIMD,
                SimdLabelSet<KARRI_PALS_LOG_K, ParentInfo::NO_PARENT_INFO>,
                BasicLabelSet<KARRI_PALS_LOG_K, ParentInfo::NO_PARENT_INFO>>;

        using TransfersPickupALSStrategy = Transfers::TransfersPickupALSBCHStrategy<VehicleInputGraph, VehCHEnv, LastStopBucketsEnv, PDDistancesImpl, PALSLabelSet>;
        TransfersPickupALSStrategy transferPickupALSStrategy = TransfersPickupALSStrategy(vehicleInputGraph, fleet,
                                                                                          *vehChEnv, calc,
                                                                                          lastStopBucketsEnv,
                                                                                          pdDistances, routeState,
                                                                                          reqState,
                                                                                          reqState.getBestCost());

        using TransferAsserterImpl = InsertionAsserter<VehicleInputGraph, VehCHEnv>;
        TransferAsserterImpl asserter(routeState, vehicleInputGraph, *vehChEnv);

        using DirectTransferDistancesLabelSet = std::conditional_t<KARRI_DIRECT_TRANSFER_DISTANCES_USE_SIMD,
                SimdLabelSet<KARRI_DIRECT_TRANSFER_DISTANCES_LOG_K, ParentInfo::NO_PARENT_INFO>,
                BasicLabelSet<KARRI_DIRECT_TRANSFER_DISTANCES_LOG_K, ParentInfo::NO_PARENT_INFO>>;
        using DirectTransferDistancesFinder = BCHDirectTransferDistancesFinder<VehCHEnv, DirectTransferDistancesLabelSet>;
        DirectTransferDistancesFinder pickupToTransferDistancesFinder(vehicleInputGraph.numVertices(), *vehChEnv,
                                                                      PDLocType::PICKUP);
        DirectTransferDistancesFinder transferToDropoffDistancesFinder(vehicleInputGraph.numVertices(), *vehChEnv,
                                                                       PDLocType::DROPOFF);

        using OrdinaryTransferInsertionsImpl = OrdinaryTransferFinder<VehicleInputGraph, VehCHEnv, CurVehLocToPickupSearchesImpl, TransferPointStrategyImpl, TransfersDropoffALSStrategy, TransferAsserterImpl, DirectTransferDistancesFinder>;
        OrdinaryTransferInsertionsImpl ordinaryTransferInsertions = OrdinaryTransferInsertionsImpl(
                vehicleInputGraph,
                *vehChEnv,
                curVehLocToPickupSearches,
                transferPointStrategy,
                transferDropoffALSStrategy,
                relOrdinaryPickups,
                relPickupsBeforeNextStop,
                relOrdinaryDropoffs,
                relDropoffsBeforeNextStop,
                pickupToTransferDistancesFinder,
                transferToDropoffDistancesFinder,
                postponedAssignments,
                fleet, routeState,
                reqState, calc,
                asserter
        );

        using TransferALSPVehFinderImpl = TransferALSPVehFinder<TransferStrategyALSImpl, TransfersPickupALSStrategy, TransfersDropoffALSStrategy, CurVehLocToPickupSearchesImpl, TransferAsserterImpl>;
<<<<<<< HEAD

        TransferALSPVehFinderImpl transferALSPVehInsertions = TransferALSPVehFinderImpl(phastTransferALSStrategy,
                                                                                        transferPickupALSStrategy,
                                                                                        transferDropoffALSStrategy,
                                                                                        curVehLocToPickupSearches,
                                                                                        relOrdinaryPickups,
                                                                                        relPickupsBeforeNextStop,
                                                                                        relOrdinaryDropoffs,
                                                                                        postponedAssignments, fleet,
                                                                                        routeState, reqState, calc,
                                                                                        asserter);

        using TransferALSDVehFinderImpl = TransferALSDVehFinder<TransferStrategyALSImpl, TransfersDropoffALSStrategy, CurVehLocToPickupSearchesImpl, TransferAsserterImpl>;
        TransferALSDVehFinderImpl transferALSDVehInsertions = TransferALSDVehFinderImpl(phastTransferALSStrategy,
                                                                                        transferDropoffALSStrategy,
                                                                                        curVehLocToPickupSearches,
                                                                                        relOrdinaryPickups,
                                                                                        relPickupsBeforeNextStop,
                                                                                        postponedAssignments, fleet,
                                                                                        routeState, reqState, calc,
                                                                                        asserter);

=======
        TransferALSPVehFinderImpl transferALSPVehInsertions = TransferALSPVehFinderImpl(transferALSStrategy, transferPickupALSStrategy, transferDropoffALSStrategy, curVehLocToPickupSearches, relOrdinaryPickups, relPickupsBeforeNextStop, relOrdinaryDropoffs, postponedAssignments, fleet, routeState, reqState, calc, asserter);

        using TransferALSDVehFinderImpl = TransferALSDVehFinder<TransferStrategyALSImpl, TransfersDropoffALSStrategy, CurVehLocToPickupSearchesImpl, TransferAsserterImpl>;
        TransferALSDVehFinderImpl transferALSDVehInsertions = TransferALSDVehFinderImpl(transferALSStrategy, transferDropoffALSStrategy, curVehLocToPickupSearches, relOrdinaryPickups, relPickupsBeforeNextStop, postponedAssignments, fleet, routeState, reqState, asserter);
        
>>>>>>> 0d669e06
        using AssignmentsWithTransferFinderImpl = AssignmentsWithTransferFinder<OrdinaryTransferInsertionsImpl, TransferALSPVehFinderImpl, TransferALSDVehFinderImpl, TransferAsserterImpl>;
        AssignmentsWithTransferFinderImpl insertionsWithTransferFinder(ordinaryTransferInsertions,
                                                                       transferALSPVehInsertions,
                                                                       transferALSDVehInsertions, reqState, asserter);

        using InsertionFinderImpl = AssignmentFinder<RequestStateInitializerImpl,
                EllipticBCHSearchesImpl,
                PDDistanceQueryImpl,
                OrdinaryAssignmentsFinderImpl,
                PBNSInsertionsFinderImpl,
                PALSInsertionsFinderImpl,
                DALSInsertionsFinderImpl,
                RelevantPDLocsFilterImpl,
                AssignmentsWithTransferFinderImpl
        >;
        InsertionFinderImpl insertionFinder(reqState, requestStateInitializer, ellipticSearches, pdDistanceQuery,
                                            ordinaryInsertionsFinder, pbnsInsertionsFinder, palsInsertionsFinder,
                                            dalsInsertionsFinder, relevantPdLocsFilter,
                                            insertionsWithTransferFinder);


#if KARRI_OUTPUT_VEHICLE_PATHS
        using VehPathTracker = PathTracker<VehicleInputGraph, VehCHEnv, std::ofstream>;
        VehPathTracker pathTracker(vehicleInputGraph, *vehChEnv, reqState, routeState, fleet);
#else
        using VehPathTracker = NoOpPathTracker;
        VehPathTracker pathTracker;
#endif


        using SystemStateUpdaterImpl = SystemStateUpdater<VehicleInputGraph, EllipticBucketsEnv, LastStopBucketsEnv, CurVehLocToPickupSearchesImpl, VehPathTracker, std::ofstream>;
        SystemStateUpdaterImpl
                systemStateUpdater(vehicleInputGraph, reqState, curVehLocToPickupSearches,
                                   pathTracker, routeState, ellipticBucketsEnv, lastStopBucketsEnv);


        // Initialize last stop state for initial locations of vehicles
        for (const auto &veh: fleet) {
            lastStopBucketsEnv.generateIdleBucketEntries(veh);
        }

        // Run simulation:
        using EventSimulationImpl = EventSimulation<InsertionFinderImpl, SystemStateUpdaterImpl, RouteState>;
        EventSimulationImpl eventSimulation(fleet, requests, insertionFinder, systemStateUpdater,
                                            routeState, true);
        eventSimulation.run();

    } catch (std::exception &e) {
        std::cerr << argv[0] << ": " << e.what() << '\n';
        std::cerr << "Try '" << argv[0] << " -help' for more information.\n";
        return EXIT_FAILURE;
    }
    return EXIT_SUCCESS;
}<|MERGE_RESOLUTION|>--- conflicted
+++ resolved
@@ -608,7 +608,6 @@
         RequestStateInitializerImpl requestStateInitializer(vehicleInputGraph, psgInputGraph, *vehChEnv, *psgChEnv,
                                                             reqState, vehicleToPdLocQuery);
 
-<<<<<<< HEAD
 #if KARRI_USE_DIJKSTRA_TRANSFER_POINT_STRATEGY
         using TransferPointsLabelSet = BasicLabelSet<1, ParentInfo::NO_PARENT_INFO>;
         using TransferPointStrategyImpl = TransferPointStrategies::DijkstraTransferPointStrategy<VehicleInputGraph, TransferPointsLabelSet>;
@@ -621,17 +620,6 @@
         TransferPointStrategyImpl transferPointStrategy(vehicleInputGraph, *vehChEnv, fleet, ellipticBucketsEnv,
                                                         reqState, routeState);
 #endif
-
-
-        // using TransferStrategyALSImpl = CHStrategyALS<VehicleInputGraph, VehCHEnv>;
-        // TransferStrategyALSImpl transferALSStrategy = CHStrategyALS(routeState, fleet, vehicleInputGraph, *vehChEnv);
-=======
-        std::map<std::tuple<int, int>, std::vector<TransferPoint>> transferPoints = std::map<std::tuple<int, int>, std::vector<TransferPoint>>{};
-        TransferPointStrategy transferPointStrategy = TransferPointStrategy(routeState, vehicleInputGraph, revVehicleGraph, transferPoints);
-        using TransferPointFinderImpl = TransferPointFinder<TransferPointStrategy>;
-        TransferPointFinderImpl transferPointFinder = TransferPointFinder(transferPointStrategy, routeState, transferPoints);
-        
->>>>>>> 0d669e06
 
         using DALSLabelSet = std::conditional_t<KARRI_DALS_USE_SIMD,
                 SimdLabelSet<KARRI_DALS_LOG_K, ParentInfo::NO_PARENT_INFO>,
@@ -686,36 +674,11 @@
         );
 
         using TransferALSPVehFinderImpl = TransferALSPVehFinder<TransferStrategyALSImpl, TransfersPickupALSStrategy, TransfersDropoffALSStrategy, CurVehLocToPickupSearchesImpl, TransferAsserterImpl>;
-<<<<<<< HEAD
-
-        TransferALSPVehFinderImpl transferALSPVehInsertions = TransferALSPVehFinderImpl(phastTransferALSStrategy,
-                                                                                        transferPickupALSStrategy,
-                                                                                        transferDropoffALSStrategy,
-                                                                                        curVehLocToPickupSearches,
-                                                                                        relOrdinaryPickups,
-                                                                                        relPickupsBeforeNextStop,
-                                                                                        relOrdinaryDropoffs,
-                                                                                        postponedAssignments, fleet,
-                                                                                        routeState, reqState, calc,
-                                                                                        asserter);
-
-        using TransferALSDVehFinderImpl = TransferALSDVehFinder<TransferStrategyALSImpl, TransfersDropoffALSStrategy, CurVehLocToPickupSearchesImpl, TransferAsserterImpl>;
-        TransferALSDVehFinderImpl transferALSDVehInsertions = TransferALSDVehFinderImpl(phastTransferALSStrategy,
-                                                                                        transferDropoffALSStrategy,
-                                                                                        curVehLocToPickupSearches,
-                                                                                        relOrdinaryPickups,
-                                                                                        relPickupsBeforeNextStop,
-                                                                                        postponedAssignments, fleet,
-                                                                                        routeState, reqState, calc,
-                                                                                        asserter);
-
-=======
         TransferALSPVehFinderImpl transferALSPVehInsertions = TransferALSPVehFinderImpl(transferALSStrategy, transferPickupALSStrategy, transferDropoffALSStrategy, curVehLocToPickupSearches, relOrdinaryPickups, relPickupsBeforeNextStop, relOrdinaryDropoffs, postponedAssignments, fleet, routeState, reqState, calc, asserter);
 
         using TransferALSDVehFinderImpl = TransferALSDVehFinder<TransferStrategyALSImpl, TransfersDropoffALSStrategy, CurVehLocToPickupSearchesImpl, TransferAsserterImpl>;
         TransferALSDVehFinderImpl transferALSDVehInsertions = TransferALSDVehFinderImpl(transferALSStrategy, transferDropoffALSStrategy, curVehLocToPickupSearches, relOrdinaryPickups, relPickupsBeforeNextStop, postponedAssignments, fleet, routeState, reqState, asserter);
-        
->>>>>>> 0d669e06
+
         using AssignmentsWithTransferFinderImpl = AssignmentsWithTransferFinder<OrdinaryTransferInsertionsImpl, TransferALSPVehFinderImpl, TransferALSDVehFinderImpl, TransferAsserterImpl>;
         AssignmentsWithTransferFinderImpl insertionsWithTransferFinder(ordinaryTransferInsertions,
                                                                        transferALSPVehInsertions,
