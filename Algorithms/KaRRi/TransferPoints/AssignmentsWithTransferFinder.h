--- conflicted
+++ resolved
@@ -71,11 +71,7 @@
             transfersALSDVeh.findAssignments();
 
             //* Test the best assignment found
-<<<<<<< HEAD
              KASSERT(asserter.assertAssignment(requestState.getBestAssignmentWithTransfer()));
-=======
-            assert(asserter.assertAssignment(requestState.getBestAssignmentWithTransfer()));
->>>>>>> 7faf0390
         }
 
 
