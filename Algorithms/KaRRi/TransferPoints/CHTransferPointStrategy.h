/// ******************************************************************************
/// MIT License
///
/// Copyright (c) 2025 Moritz Laupichler <moritz.laupichler@kit.edu>
///
/// Permission is hereby granted, free of charge, to any person obtaining a copy
/// of this software and associated documentation files (the "Software"), to deal
/// in the Software without restriction, including without limitation the rights
/// to use, copy, modify, merge, publish, distribute, sublicense, and/or sell
/// copies of the Software, and to permit persons to whom the Software is
/// furnished to do so, subject to the following conditions:
///
/// The above copyright notice and this permission notice shall be included in all
/// copies or substantial portions of the Software.
///
/// THE SOFTWARE IS PROVIDED "AS IS", WITHOUT WARRANTY OF ANY KIND, EXPRESS OR
/// IMPLIED, INCLUDING BUT NOT LIMITED TO THE WARRANTIES OF MERCHANTABILITY,
/// FITNESS FOR A PARTICULAR PURPOSE AND NONINFRINGEMENT. IN NO EVENT SHALL THE
/// AUTHORS OR COPYRIGHT HOLDERS BE LIABLE FOR ANY CLAIM, DAMAGES OR OTHER
/// LIABILITY, WHETHER IN AN ACTION OF CONTRACT, TORT OR OTHERWISE, ARISING FROM,
/// OUT OF OR IN CONNECTION WITH THE SOFTWARE OR THE USE OR OTHER DEALINGS IN THE
/// SOFTWARE.
/// ******************************************************************************

#pragma once

#include "Algorithms/KaRRi/RouteState.h"
#include "Algorithms/CH/CH.h"
#include "DataStructures/Labels/BasicLabelSet.h"
#include "Algorithms/Dijkstra/Dijkstra.h"
#include "VertexInEllipse.h"
#include "DataStructures/Containers/TimestampedVector.h"
#include "CHEllipseReconstructorQuery.h"

#include <tbb/parallel_for.h>
#include <tbb/enumerable_thread_specific.h>

namespace karri::TransferPointStrategies {

    // Computes the set of vertices contained in the detour ellipse between a pair of consecutive stops in a vehicle
    // route using bucket entries and a CH topological downward search.
    template<typename InputGraphT,
            typename CHEnvT,
            typename EllipticBucketsEnvironmentT,
            typename WeightT = TraversalCostAttribute,
            typename LabelSetT = SimdLabelSet<3, ParentInfo::NO_PARENT_INFO>,
            typename LoggerT = NullLogger>
    class CHTransferPointStrategy {

        using DistanceLabel = typename LabelSetT::DistanceLabel;
        using LabelMask = typename LabelSetT::LabelMask;
        static constexpr int K = LabelSetT::K;

        using Query = CHEllipseReconstructorQuery<EllipticBucketsEnvironmentT, LabelSetT, WeightT>;


        using P2PLabelSet = BasicLabelSet<0, ParentInfo::FULL_PARENT_INFO>;
        using P2PQuery = typename CHEnvT::template FullCHQuery<P2PLabelSet>;

    public:

        CHTransferPointStrategy(const InputGraphT &inputGraph,
                                const CHEnvT &chEnv,
                                const Fleet &fleet,
                                const EllipticBucketsEnvironmentT &ellipticBucketsEnv,
                                const RequestState &requestState,
                                const RouteState &routeState)
                : inputGraph(inputGraph),
                  ch(chEnv.getCH()),
                  fleet(fleet),
                  requestState(requestState),
                  routeState(routeState),
                  calc(routeState),
                  downGraph(chEnv.getCH().downwardGraph()),
                  upGraph(chEnv.getCH().upwardGraph()),
                  topDownRankPermutation(chEnv.getCH().downwardGraph().numVertices()),
                  inputGraphWithTopDownRankVertexIds(inputGraph),
                  queryPerThread([&](){return Query(ch, downGraph, upGraph, topDownRankPermutation,
                                           ellipticBucketsEnv, routeState);}),
                  distanceFromVertexToNextStopPerThread([&](){return std::vector<int>(inputGraph.numVertices(), INFTY);}),
                  p2pQuery(chEnv.template getFullCHQuery<P2PLabelSet>()),
                  pathUnpacker(chEnv.getCH()),
<<<<<<< HEAD
                  logger(LogManager<LoggerT>::getLogger("ch_ellipse_reconstruction.csv",
=======
                  distanceFromVertexToNextStop(inputGraph.numVertices(), INFTY),
                  logger(LogManager<LoggerT>::getLogger("ch_transfer_point_computation.csv",
>>>>>>> 8dd42553
                                                        "num_ellipses_without_leeway,"
                                                        "num_ellipses_with_leeway,"
                                                        "init_time,"
                                                        "without_leeway_search_time,"
                                                        "with_leeway_search_time,"
                                                        "compute_intersections_time,"
                                                        "total_time,"
                                                        "with_leeway_init_time,"
                                                        "with_leeway_topo_sweep_time,"
                                                        "with_leeway_postprocess_time\n")) {
            KASSERT(downGraph.numVertices() == upGraph.numVertices());
            const int numVertices = downGraph.numVertices();
            for (int r = 0; r < numVertices; ++r)
                topDownRankPermutation[r] = numVertices - r - 1;

            downGraph.permuteVertices(topDownRankPermutation);
            upGraph.permuteVertices(topDownRankPermutation);

            Permutation inputGraphVertexIdsToTopDownRank(inputGraph.numVertices());
            for (int i = 0; i < inputGraph.numVertices(); ++i) {
                inputGraphVertexIdsToTopDownRank[i] = topDownRankPermutation[ch.rank(i)];
            }
            KASSERT(inputGraphVertexIdsToTopDownRank.validate());
            inputGraphWithTopDownRankVertexIds.permuteVertices(inputGraphVertexIdsToTopDownRank);
        }

        // Given a set of stop IDs for pickup vehicles and dropoff vehicles, this computes the transfer points between
        // any pair of stops in the two sets. The given stop IDs should indicate the first stop in a pair of stops of
        // the respective vehicle.
        void computeTransferPoints(const std::vector<int> &pVehStopIds, const std::vector<int> &dVehStopIds) {

            Timer timer;

            numVerticesSettled = 0;
            numEdgesRelaxed = 0;

            if (pVehStopIds.empty() || dVehStopIds.empty())
                return;

            std::fill(idxOfStopPVeh.begin(), idxOfStopPVeh.end(), INVALID_INDEX);
            idxOfStopPVeh.resize(routeState.getMaxStopId() + 1, INVALID_INDEX);
            std::fill(idxOfStopDVeh.begin(), idxOfStopDVeh.end(), INVALID_INDEX);
            idxOfStopDVeh.resize(routeState.getMaxStopId() + 1, INVALID_INDEX);

            numStopsPVeh = 0;
            for (const auto &pVehStopId: pVehStopIds) {
                if (idxOfStopPVeh[pVehStopId] == INVALID_INDEX) {
                    idxOfStopPVeh[pVehStopId] = numStopsPVeh++;
                }
            }

            numStopsDVeh = 0;
            for (const auto &dVehStopId: dVehStopIds) {
                if (idxOfStopDVeh[dVehStopId] == INVALID_INDEX) {
                    idxOfStopDVeh[dVehStopId] = numStopsDVeh++;
                }
            }

            // Compute ellipses
            std::vector<int> allStopIds;
            allStopIds.insert(allStopIds.end(), pVehStopIds.begin(), pVehStopIds.end());
            allStopIds.insert(allStopIds.end(), dVehStopIds.begin(), dVehStopIds.end());
<<<<<<< HEAD
            const auto edgeEllipses = getEdgesInEllipsesOfLegsAfterStops(allStopIds);
=======

            const size_t numEllipses = allStopIds.size();

            // Differentiate between stops with and without leeway since the ellipse of stops without leeway is just
            // the shortest path between the stops (i.e. no detour allowed).
            std::vector<int> indicesWithoutLeeway;
            std::vector<int> indicesWithLeeway;
            for (int i = 0; i < numEllipses; ++i) {
                const int stopPos = routeState.stopPositionOf(allStopIds[i]);
                const int vehId = routeState.vehicleIdOf(allStopIds[i]);
                const int legLength = time_utils::calcLengthOfLegStartingAt(stopPos, vehId, routeState);
                const int leeway = routeState.leewayOfLegStartingAt(allStopIds[i]);
                if (leeway == legLength) {
                    indicesWithoutLeeway.push_back(i);
                } else {
                    indicesWithLeeway.push_back(i);
                }
            }
            const auto initTime = timer.elapsed<std::chrono::nanoseconds>();

            int64_t withoutLeewayTime = 0, withLeewayTime = 0;
            const auto edgeEllipses = getEdgesInEllipsesOfLegsAfterStops(allStopIds,
                                                                         indicesWithoutLeeway, indicesWithLeeway,
                                                                         withoutLeewayTime, withLeewayTime);
            const auto computeEllipsesTime = withoutLeewayTime + withLeewayTime;
>>>>>>> 8dd42553

            // Compute pairwise intersections of ellipses
            timer.restart();
            if (transferPoints.size() < numStopsPVeh * numStopsDVeh)
                transferPoints.resize(numStopsPVeh * numStopsDVeh);

            // Flatten for parallelization of work
            std::vector<std::pair<int, int>> stopIdPairs;
            stopIdPairs.reserve(numStopsPVeh * numStopsDVeh);
            for (const auto &stopIdPStop: pVehStopIds) {
                const auto vehIdPStop = routeState.vehicleIdOf(stopIdPStop);

                for (const auto &stopIdDStop: dVehStopIds) {
                    const auto vehIdDStop = routeState.vehicleIdOf(stopIdDStop);

                    if (vehIdPStop == vehIdDStop)
                        continue;

                    stopIdPairs.emplace_back(stopIdPStop, stopIdDStop);
                }
            }

            // TODO parallelize this loop
            for (const auto &[stopIdPStop, stopIdDStop]: stopIdPairs) {
                const auto vehIdPStop = routeState.vehicleIdOf(stopIdPStop);
                const auto internalIdxPStop = idxOfStopPVeh[stopIdPStop];
                auto &ellipsePStop = edgeEllipses[internalIdxPStop];

                const auto vehIdDStop = routeState.vehicleIdOf(stopIdDStop);
                const auto internalIdxDStop = idxOfStopDVeh[stopIdDStop];
                auto &ellipseDStop = edgeEllipses[numStopsPVeh + internalIdxDStop];

                KASSERT(vehIdPStop != vehIdDStop);

                auto &transferPointsForPair = transferPoints[internalIdxPStop * numStopsDVeh + internalIdxDStop];
                transferPointsForPair.clear();
                intersectEllipses(ellipsePStop, ellipseDStop, vehIdPStop, vehIdDStop,
                                  routeState.stopPositionOf(stopIdPStop),
                                  routeState.stopPositionOf(stopIdDStop), transferPointsForPair);
            }

            const auto computeIntersectionsTime = timer.elapsed<std::chrono::nanoseconds>();

            const auto totalTime = initTime + computeEllipsesTime + computeIntersectionsTime;

            logger << indicesWithoutLeeway.size() << "," << indicesWithLeeway.size() << "," << initTime << ","
                   << withoutLeewayTime << "," << withLeewayTime << "," << computeIntersectionsTime << ","
                   << totalTime << "," << queryStats.initTime << "," << queryStats.topoSearchTime << ","
                   << queryStats.postprocessTime << "\n";

        }

        // Given the IDs of the respective first stops in a pair of stops in a pickup vehicle and a pair of stops in a
        // dropoff vehicle, this returns the feasible transfer points for these stop pairs.
        const std::vector<TransferPoint> &getTransferPoints(const int pVehStopId, const int dVehStopId) {
            const auto internalIdxPStop = idxOfStopPVeh[pVehStopId];
            const auto internalIdxDStop = idxOfStopDVeh[dVehStopId];
            KASSERT(internalIdxPStop != INVALID_INDEX && internalIdxDStop != INVALID_INDEX);
            return transferPoints[internalIdxPStop * numStopsDVeh + internalIdxDStop];
        }

    private:

        std::vector<std::vector<EdgeInEllipse>>
<<<<<<< HEAD
        getEdgesInEllipsesOfLegsAfterStops(const std::vector<int> &stopIds) {
=======
        getEdgesInEllipsesOfLegsAfterStops(const std::vector<int> &stopIds,
                                           const std::vector<int> &indicesWithoutLeeway,
                                           const std::vector<int> &indicesWithLeeway,
                                           int64_t &withoutLeewayTime,
                                           int64_t &withLeewayTime) {
>>>>>>> 8dd42553
            if (stopIds.empty())
                return {};

            std::vector<std::vector<EdgeInEllipse>> edgeEllipses(stopIds.size());
            queryStats.reset();
            Timer timer;

            // Construct ellipses without leeway by running point-to-point CH queries.
            computeEdgeEllipsesWithoutLeeway(stopIds, indicesWithoutLeeway, edgeEllipses);
            withoutLeewayTime += timer.elapsed<std::chrono::nanoseconds>();

            timer.restart();
            computeEdgeEllipsesWithLeeway(stopIds, indicesWithLeeway, edgeEllipses);
            withLeewayTime += timer.elapsed<std::chrono::nanoseconds>();

            KASSERT(sanityCheckEdgeEllipses(stopIds, edgeEllipses));

<<<<<<< HEAD
            logger << indicesWithoutLeeway.size() << "," << indicesWithLeeway.size() << "," << p2pTime << ","
                   << globalQueryStats.initTime << "," << globalQueryStats.topoSearchTime << ","
                   << globalQueryStats.postprocessTime << "," << totalTime << "," << globalQueryStats.numVerticesSettled << ","
                   << globalQueryStats.numEdgesRelaxed << "\n";

            numVerticesSettled += globalQueryStats.numVerticesSettled;
            numEdgesRelaxed += globalQueryStats.numEdgesRelaxed;
=======
            numVerticesSettled += queryStats.numVerticesSettled;
            numEdgesRelaxed += queryStats.numEdgesRelaxed;
>>>>>>> 8dd42553

            return edgeEllipses;
        }

        void computeEdgeEllipsesWithoutLeeway(const std::vector<int> &stopIds,
                                              const std::vector<int> &indicesWithoutLeeway,
                                              std::vector<std::vector<EdgeInEllipse>> &edgeEllipses) {
            const size_t numEllipsesWithoutLeeway = indicesWithoutLeeway.size();
            std::vector<int> edgePathInInputGraph;
            std::vector<VertexInEllipse> vertexEllipse;
            // TODO: parallelize this loop
            for (int i = 0; i < numEllipsesWithoutLeeway; ++i) {
                // Reconstruct shortest path between stops by running point-to-point CH query.
                // TODO: what if there is more than one shortest path?
                const int stopId = stopIds[indicesWithoutLeeway[i]];
                const auto stopIdx = routeState.stopPositionOf(stopId);
                KASSERT(routeState.leewayOfLegStartingAt(stopId) ==
                        time_utils::calcLengthOfLegStartingAt(stopIdx, routeState.vehicleIdOf(stopId), routeState));
                const auto &stopLocs = routeState.stopLocationsFor(routeState.vehicleIdOf(stopId));
                const auto source = ch.rank(inputGraph.edgeHead(stopLocs[stopIdx]));
                const auto target = ch.rank(inputGraph.edgeTail(stopLocs[stopIdx + 1]));
                p2pQuery.run(source, target);
                KASSERT(p2pQuery.getDistance() + inputGraph.travelTime(stopLocs[stopIdx + 1]) ==
                        routeState.leewayOfLegStartingAt(stopId));
                edgePathInInputGraph.clear();
                pathUnpacker.unpackUpDownPath(p2pQuery.getUpEdgePath(), p2pQuery.getDownEdgePath(),
                                              edgePathInInputGraph);

                // Add all vertices along path to ellipse.
                // Convert vertex IDs to vertex order of ellipse reconstructor and sort the vertices as expected.
                vertexEllipse.clear();
                vertexEllipse.reserve(edgePathInInputGraph.size() + 1);
                int distFromFirstStopToHead = 0;
                int distFromHeadToSecondStop =
                        p2pQuery.getDistance() + inputGraph.travelTime(stopLocs[stopIdx + 1]);
                vertexEllipse.emplace_back(topDownRankPermutation[source], distFromFirstStopToHead,
                                           distFromHeadToSecondStop);
                for (const auto e: edgePathInInputGraph) {
                    distFromFirstStopToHead += inputGraph.travelTime(e);
                    distFromHeadToSecondStop -= inputGraph.travelTime(e);
                    const auto v = topDownRankPermutation[ch.rank(inputGraph.edgeHead(e))];
                    vertexEllipse.emplace_back(v, distFromFirstStopToHead, distFromHeadToSecondStop);
                }
                KASSERT(vertexEllipse.front().vertex ==
                        topDownRankPermutation[ch.rank(inputGraph.edgeHead(stopLocs[stopIdx]))]);
                KASSERT(vertexEllipse.back().vertex ==
                        topDownRankPermutation[ch.rank(inputGraph.edgeTail(stopLocs[stopIdx + 1]))]);

                std::sort(vertexEllipse.begin(), vertexEllipse.end(),
                          [](const VertexInEllipse &v1, const VertexInEllipse &v2) {
                              return v1.vertex < v2.vertex;
                          });

                // Convert ellipse of vertices to ellipse of edges.
                auto &edgeEllipse = edgeEllipses[indicesWithoutLeeway[i]];
                auto& distanceFromVertexToNextStop = distanceFromVertexToNextStopPerThread.local();
                convertVertexEllipseIntoEdgeEllipse(vertexEllipse, routeState.leewayOfLegStartingAt(stopId),
                                                    edgeEllipse, distanceFromVertexToNextStop);
            }
        }

        void computeEdgeEllipsesWithLeeway(const std::vector<int> &stopIds,
                                           const std::vector<int> &indicesWithLeeway,
                                           std::vector<std::vector<EdgeInEllipse>> &edgeEllipses) {
            // Construct ellipses with leeway by running topological downward sweep in CH.
            const size_t numEllipsesWithLeeway = indicesWithLeeway.size();
            const size_t numBatchesWithLeeway = numEllipsesWithLeeway / K + (numEllipsesWithLeeway % K != 0);
            tbb::parallel_for(0ul, numBatchesWithLeeway, [&](const auto i) {


                auto& query = queryPerThread.local();
                auto& queryStats = queryStatsPerThread.local();
                auto& distanceFromVertexToNextStop = distanceFromVertexToNextStopPerThread.local();

                std::array<int, K> batchStopIds;
                int numEllipsesInBatch = 0;
                for (int j = 0; j < K && i * K + j < numEllipsesWithLeeway; ++j) {
                    batchStopIds[j] = stopIds[indicesWithLeeway[i * K + j]];
                    ++numEllipsesInBatch;
                }
                const std::array<std::vector<VertexInEllipse>, K> batchResult = query.run(batchStopIds,
                                                                                          numEllipsesInBatch,
                                                                                          queryStats);
                for (int j = 0; j < numEllipsesInBatch; ++j) {
                    const auto leeway = routeState.leewayOfLegStartingAt(batchStopIds[j]);
                    convertVertexEllipseIntoEdgeEllipse(batchResult[j], leeway,
                                                        edgeEllipses[indicesWithLeeway[i * K + j]],
                                                        distanceFromVertexToNextStop);
                }
            });

            globalQueryStats.reset();
            for (auto& localStats : queryStatsPerThread) {
                globalQueryStats += localStats;
                localStats.reset();
            }
        }

        void
        convertVertexEllipseIntoEdgeEllipse(const std::vector<VertexInEllipse> &vertexEllipse, const int leeway,
                                            std::vector<EdgeInEllipse> &edgeEllipse,
                                            std::vector<int>& localDistanceFromVertexToNextStop) const {
            edgeEllipse.reserve(vertexEllipse.size() * 2);

            KASSERT(std::all_of(localDistanceFromVertexToNextStop.begin(), localDistanceFromVertexToNextStop.end(),
                                [](const int d) { return d == INFTY; }));

            for (const auto &vertexInEllipse: vertexEllipse)
                localDistanceFromVertexToNextStop[vertexInEllipse.vertex] = vertexInEllipse.distFromVertex;

            for (const auto &vertexInEllipse: vertexEllipse) {

                FORALL_INCIDENT_EDGES(inputGraphWithTopDownRankVertexIds, vertexInEllipse.vertex, e) {

                    const int travelTime = inputGraphWithTopDownRankVertexIds.travelTime(e);
                    const int edgeHead = inputGraphWithTopDownRankVertexIds.edgeHead(e);
                    const int distToTail = vertexInEllipse.distToVertex;
                    const int distFromHead = localDistanceFromVertexToNextStop[edgeHead];

                    if (distToTail + travelTime + distFromHead <= leeway) {
                        edgeEllipse.emplace_back(e, distToTail, distFromHead);
                    }
                }
            }

            // Reset distances
            for (const auto &vertexInEllipse: vertexEllipse)
                localDistanceFromVertexToNextStop[vertexInEllipse.vertex] = INFTY;
        }

        bool sanityCheckEdgeEllipses(const std::vector<int> &stopIds,
                                     const std::vector<std::vector<EdgeInEllipse>> &ellipses) {
            std::vector<int> edgePathInInputGraph;
            for (int i = 0; i < stopIds.size(); ++i) {
                const auto &ellipse = ellipses[i];

                // Make sure ellipse is sorted by increasing vertex ID
                KASSERT(std::is_sorted(ellipse.begin(), ellipse.end(),
                                       [](const EdgeInEllipse &e1, const EdgeInEllipse &e2) {
                                           return e1.edge < e2.edge;
                                       }));

                const auto stopId = stopIds[i];
                const auto stopIdx = routeState.stopPositionOf(stopId);
                const auto vehId = routeState.vehicleIdOf(stopId);
                const auto stopLocs = routeState.stopLocationsFor(vehId);

                // Make sure ellipse at least contains edges on shortest path
                const auto source = ch.rank(inputGraph.edgeHead(stopLocs[stopIdx]));
                const auto target = ch.rank(inputGraph.edgeTail(stopLocs[stopIdx + 1]));
                p2pQuery.run(source, target);
                edgePathInInputGraph.clear();
                pathUnpacker.unpackUpDownPath(p2pQuery.getUpEdgePath(), p2pQuery.getDownEdgePath(),
                                              edgePathInInputGraph);

                for (const auto &eInInputGraph: edgePathInInputGraph) {
                    if (std::find_if(ellipse.begin(), ellipse.end(), [&](const EdgeInEllipse &e) {
                        return inputGraphWithTopDownRankVertexIds.edgeId(e.edge) == eInInputGraph;
                    }) == ellipse.end()) {
                        KASSERT(false);
                        return false;
                    }
                }

            }
            return true;
        }

        bool transferPointDominates(const TransferPoint &tp1, const TransferPoint &tp2) {
            const auto detourPVeh1 = tp1.distancePVehToTransfer + tp1.distancePVehFromTransfer;
            const auto detourPVeh2 = tp2.distancePVehToTransfer + tp2.distancePVehFromTransfer;
            const auto detourDVeh1 = tp1.distanceDVehToTransfer + tp1.distanceDVehFromTransfer;
            const auto detourDVeh2 = tp2.distanceDVehToTransfer + tp2.distanceDVehFromTransfer;
            return detourPVeh1 < detourPVeh2 && detourDVeh1 < detourDVeh2;
        }

        // Computes intersection of two ellipses. Ellipses are expected to be sorted by edge IDs in input graph
        // permuted by top down rank vertex IDs.
        // The result is a vector of transfer points specified with edge IDs of the original input graph.
        // The transfer points are checked for pareto-dominance and only non-dominated points are returned.
        void intersectEllipses(const std::vector<EdgeInEllipse> &ellipsePVeh,
                               const std::vector<EdgeInEllipse> &ellipseDVeh,
                               const int pVehId, const int dVehId,
                               const int stopIdxPVeh, const int stopIdxDVeh,
                               std::vector<TransferPoint> &result) {
            result.clear();
            result.reserve(std::max(ellipsePVeh.size(), ellipseDVeh.size()));

            auto itEdgesPVeh = ellipsePVeh.begin();
            auto itEdgesDVeh = ellipseDVeh.begin();
            const auto endEdgesPVeh = ellipsePVeh.end();
            const auto endEdgesDVeh = ellipseDVeh.end();

            while (itEdgesPVeh < endEdgesPVeh && itEdgesDVeh < endEdgesDVeh) {
                const auto &edgePVeh = *itEdgesPVeh;
                const auto &edgeDVeh = *itEdgesDVeh;
                if (edgePVeh.edge < edgeDVeh.edge) {
                    ++itEdgesPVeh;
                    continue;
                }

                if (edgePVeh.edge > edgeDVeh.edge) {
                    ++itEdgesDVeh;
                    continue;
                }

                const int locInPermutedGraph = edgePVeh.edge;
                const int distPVehToTransfer =
                        edgePVeh.distToTail + inputGraphWithTopDownRankVertexIds.travelTime(locInPermutedGraph);
                const int distPVehFromTransfer = edgePVeh.distFromHead;
                const int distDVehToTransfer =
                        edgeDVeh.distToTail + inputGraphWithTopDownRankVertexIds.travelTime(locInPermutedGraph);
                const int distDVehFromTransfer = edgeDVeh.distFromHead;


                ++itEdgesPVeh;
                ++itEdgesDVeh;

                const int locInOriginalGraph = inputGraphWithTopDownRankVertexIds.edgeId(locInPermutedGraph);
                const auto tp = TransferPoint(locInOriginalGraph, &fleet[pVehId], &fleet[dVehId], stopIdxPVeh,
                                              stopIdxDVeh, distPVehToTransfer,
                                              distPVehFromTransfer,
                                              distDVehToTransfer, distDVehFromTransfer);

                // Check whether known transfer points dominate tp
                bool dominated = false;
                for (const auto &knownTP: result) {
                    if (transferPointDominates(knownTP, tp)) {
                        dominated = true;
                        break;
                    }
                }
                if (dominated) {
                    continue;
                }

                // If tp is not dominated, add it to result and remove any dominated by tp
                result.push_back(tp);
                for (int i = 0; i < result.size();) {
                    if (transferPointDominates(tp, result[i])) {
                        std::swap(result[i], result.back());
                        result.pop_back();
                        continue;
                    }
                    ++i;
                }
            }

            // TODO: validate that this lower bound is correct
            for (int i = 0; i < result.size();) {
                const auto minTpCost = calc.calcMinCostForTransferPoint(result[i], requestState);
                if (minTpCost.total > requestState.getBestCost()) {
                    std::swap(result[i], result.back());
                    result.pop_back();
                    continue;
                }
                ++i;
            }
        }

//        // Takes CH search graphs ordered by increasing rank (as in CH) and assigns a level to each vertex, s.t.
//        // level[v] > level[u] for all upward and reverse downward edges (u, v).
//        std::vector<int> computeSharedLevelsInUpAndDownGraph(const CH::SearchGraph &forwardUpGraph,
//                                                             const CH::SearchGraph &reverseDownGraph) const {
//            const auto numVertices = forwardUpGraph.numVertices();
//            KASSERT(reverseDownGraph.numVertices() == numVertices);
//            std::vector<int> level(numVertices, 0);
//
//            // Traverse vertices in increasing order, updating levels of upper neighbors for each vertex
//            for (int u = 0; u < numVertices; ++u) {
//                FORALL_INCIDENT_EDGES(forwardUpGraph, u, e) {
//                    const auto v = forwardUpGraph.edgeHead(e);
//                    level[v] = std::max(level[v], level[u] + 1);
//                }
//                FORALL_INCIDENT_EDGES(reverseDownGraph, u, e) {
//                    const auto v = reverseDownGraph.edgeHead(e);
//                    level[v] = std::max(level[v], level[u] + 1);
//                }
//            }
//
//            return level;
//        }

        const InputGraphT &inputGraph;
        const CH &ch;
        const Fleet &fleet;
        const RequestState &requestState;
        const RouteState &routeState;
        const CostCalculator calc;
        CH::SearchGraph downGraph; // Reverse downward edges in CH. Vertices ordered by decreasing rank.
        CH::SearchGraph upGraph; // Upward edges in CH. Vertices ordered by decreasing rank.

        Permutation topDownRankPermutation; // Permutes vertex ranks in order to linearize top-down passes.

        // Identical to input graph but vertex IDs permuted by topDownRankPermutation.
        InputGraphT inputGraphWithTopDownRankVertexIds;

<<<<<<< HEAD
        // Permutation that maps edge IDs in permuted input graph to edge IDs in original input graph.
        Permutation ellipseEdgeIdsToOriginalEdgeIds;

        tbb::enumerable_thread_specific<Query> queryPerThread;
        tbb::enumerable_thread_specific<CHEllipseReconstructorStats> queryStatsPerThread;
        tbb::enumerable_thread_specific<std::vector<int>> distanceFromVertexToNextStopPerThread;
        CHEllipseReconstructorStats globalQueryStats;
=======
        Query query;
        CHEllipseReconstructorStats queryStats;
>>>>>>> 8dd42553

        P2PQuery p2pQuery;
        CHPathUnpacker pathUnpacker;


        int numStopsPVeh;
        int numStopsDVeh;

        // Maps a stop ID to an internal index in the vector of stop IDs.
        std::vector<int> idxOfStopPVeh;
        std::vector<int> idxOfStopDVeh;

        // For two stop IDs i (pVeh) and j (dVeh), transferPoints[idxOfStopPVeh[i] * numStopsDVeh + idxOfStopDVeh[j]] contains the
        // transfer points between the two stops.
        std::vector<std::vector<TransferPoint>> transferPoints;

        int64_t numVerticesSettled;
        int64_t numEdgesRelaxed;
        LoggerT &logger;
    };

} // karri<|MERGE_RESOLUTION|>--- conflicted
+++ resolved
@@ -80,12 +80,7 @@
                   distanceFromVertexToNextStopPerThread([&](){return std::vector<int>(inputGraph.numVertices(), INFTY);}),
                   p2pQuery(chEnv.template getFullCHQuery<P2PLabelSet>()),
                   pathUnpacker(chEnv.getCH()),
-<<<<<<< HEAD
-                  logger(LogManager<LoggerT>::getLogger("ch_ellipse_reconstruction.csv",
-=======
-                  distanceFromVertexToNextStop(inputGraph.numVertices(), INFTY),
                   logger(LogManager<LoggerT>::getLogger("ch_transfer_point_computation.csv",
->>>>>>> 8dd42553
                                                         "num_ellipses_without_leeway,"
                                                         "num_ellipses_with_leeway,"
                                                         "init_time,"
@@ -148,9 +143,6 @@
             std::vector<int> allStopIds;
             allStopIds.insert(allStopIds.end(), pVehStopIds.begin(), pVehStopIds.end());
             allStopIds.insert(allStopIds.end(), dVehStopIds.begin(), dVehStopIds.end());
-<<<<<<< HEAD
-            const auto edgeEllipses = getEdgesInEllipsesOfLegsAfterStops(allStopIds);
-=======
 
             const size_t numEllipses = allStopIds.size();
 
@@ -176,7 +168,6 @@
                                                                          indicesWithoutLeeway, indicesWithLeeway,
                                                                          withoutLeewayTime, withLeewayTime);
             const auto computeEllipsesTime = withoutLeewayTime + withLeewayTime;
->>>>>>> 8dd42553
 
             // Compute pairwise intersections of ellipses
             timer.restart();
@@ -224,8 +215,8 @@
 
             logger << indicesWithoutLeeway.size() << "," << indicesWithLeeway.size() << "," << initTime << ","
                    << withoutLeewayTime << "," << withLeewayTime << "," << computeIntersectionsTime << ","
-                   << totalTime << "," << queryStats.initTime << "," << queryStats.topoSearchTime << ","
-                   << queryStats.postprocessTime << "\n";
+                   << totalTime << "," << globalQueryStats.initTime << "," << globalQueryStats.topoSearchTime << ","
+                   << globalQueryStats.postprocessTime << "\n";
 
         }
 
@@ -241,20 +232,16 @@
     private:
 
         std::vector<std::vector<EdgeInEllipse>>
-<<<<<<< HEAD
-        getEdgesInEllipsesOfLegsAfterStops(const std::vector<int> &stopIds) {
-=======
         getEdgesInEllipsesOfLegsAfterStops(const std::vector<int> &stopIds,
                                            const std::vector<int> &indicesWithoutLeeway,
                                            const std::vector<int> &indicesWithLeeway,
                                            int64_t &withoutLeewayTime,
                                            int64_t &withLeewayTime) {
->>>>>>> 8dd42553
             if (stopIds.empty())
                 return {};
 
             std::vector<std::vector<EdgeInEllipse>> edgeEllipses(stopIds.size());
-            queryStats.reset();
+            globalQueryStats.reset();
             Timer timer;
 
             // Construct ellipses without leeway by running point-to-point CH queries.
@@ -267,18 +254,8 @@
 
             KASSERT(sanityCheckEdgeEllipses(stopIds, edgeEllipses));
 
-<<<<<<< HEAD
-            logger << indicesWithoutLeeway.size() << "," << indicesWithLeeway.size() << "," << p2pTime << ","
-                   << globalQueryStats.initTime << "," << globalQueryStats.topoSearchTime << ","
-                   << globalQueryStats.postprocessTime << "," << totalTime << "," << globalQueryStats.numVerticesSettled << ","
-                   << globalQueryStats.numEdgesRelaxed << "\n";
-
             numVerticesSettled += globalQueryStats.numVerticesSettled;
             numEdgesRelaxed += globalQueryStats.numEdgesRelaxed;
-=======
-            numVerticesSettled += queryStats.numVerticesSettled;
-            numEdgesRelaxed += queryStats.numEdgesRelaxed;
->>>>>>> 8dd42553
 
             return edgeEllipses;
         }
@@ -576,7 +553,6 @@
         // Identical to input graph but vertex IDs permuted by topDownRankPermutation.
         InputGraphT inputGraphWithTopDownRankVertexIds;
 
-<<<<<<< HEAD
         // Permutation that maps edge IDs in permuted input graph to edge IDs in original input graph.
         Permutation ellipseEdgeIdsToOriginalEdgeIds;
 
@@ -584,10 +560,6 @@
         tbb::enumerable_thread_specific<CHEllipseReconstructorStats> queryStatsPerThread;
         tbb::enumerable_thread_specific<std::vector<int>> distanceFromVertexToNextStopPerThread;
         CHEllipseReconstructorStats globalQueryStats;
-=======
-        Query query;
-        CHEllipseReconstructorStats queryStats;
->>>>>>> 8dd42553
 
         P2PQuery p2pQuery;
         CHPathUnpacker pathUnpacker;
