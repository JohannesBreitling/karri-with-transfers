/// ******************************************************************************
/// MIT License
///
/// Copyright (c) 2025 Johannes Breitling <johannes.breitling@student.kit.edu>
///
/// Permission is hereby granted, free of charge, to any person obtaining a copy
/// of this software and associated documentation files (the "Software"), to deal
/// in the Software without restriction, including without limitation the rights
/// to use, copy, modify, merge, publish, distribute, sublicense, and/or sell
/// copies of the Software, and to permit persons to whom the Software is
/// furnished to do so, subject to the following conditions:
///
/// The above copyright notice and this permission notice shall be included in all
/// copies or substantial portions of the Software.
///
/// THE SOFTWARE IS PROVIDED "AS IS", WITHOUT WARRANTY OF ANY KIND, EXPRESS OR
/// IMPLIED, INCLUDING BUT NOT LIMITED TO THE WARRANTIES OF MERCHANTABILITY,
/// FITNESS FOR A PARTICULAR PURPOSE AND NONINFRINGEMENT. IN NO EVENT SHALL THE
/// AUTHORS OR COPYRIGHT HOLDERS BE LIABLE FOR ANY CLAIM, DAMAGES OR OTHER
/// LIABILITY, WHETHER IN AN ACTION OF CONTRACT, TORT OR OTHERWISE, ARISING FROM,
/// OUT OF OR IN CONNECTION WITH THE SOFTWARE OR THE USE OR OTHER DEALINGS IN THE
/// SOFTWARE.
/// ******************************************************************************

#include "Algorithms/KaRRi/RequestState/RelevantPDLocs.h"
#include "Algorithms/KaRRi/TransferPoints/TransfersALS/CHStrategyALS.h"

#pragma once

namespace karri {

    template<typename InputGraphT, typename VehCHEnvT, typename TransferALSStrategyT, typename TransfersPickupALSStrategyT, typename CurVehLocToPickupSearchesT, typename InsertionAsserterT>
    class OptimalTransferALSPVehFinder {

        // The pVeh drives the detour to the transfer point
        // This implies, that the pVeh drives from its last stop to a stop of the dVeh and drops off the customer
        // The dVeh then will then perform the dropoff ORD or ALS
        // The pickup could be BNS, ORD or ALS
    public:

        using RelevantPDLoc = RelevantPDLocs::RelevantPDLoc;

        OptimalTransferALSPVehFinder(
                InputGraphT &inputGraph,
                VehCHEnvT &vehChEnv,
                TransferALSStrategyT &strategy,
                TransfersPickupALSStrategyT &pickupALSStrategy,
                CurVehLocToPickupSearchesT &searches,
                const RelevantPDLocs &relORDPickups,
                const RelevantPDLocs &relBNSPickups,
                const RelevantPDLocs &relORDDropoffs,
                const Fleet &fleet,
                const RouteState &routeState,
                RequestState &requestState,
                CostCalculator &calc,
                InsertionAsserterT &asserter
        ) : inputGraph(inputGraph),
            vehCh(vehChEnv.getCH()),
            strategy(strategy),
            pickupALSStrategy(pickupALSStrategy),
            searches(searches),
            relORDPickups(relORDPickups),
            relBNSPickups(relBNSPickups),
            relORDDropoffs(relORDDropoffs),
            fleet(fleet),
            routeState(routeState),
            requestState(requestState),
            calc(calc),
            asserter(asserter),
            relPVehToInternalIdx(fleet.size(), INVALID_INDEX),
            dVehStopsFlags(fleet.size()),
            isEdgeRel(inputGraph.numEdges()),
            relEdgesToInternalIdx(inputGraph.numEdges()),
            bestCost(INFTY) {}

        void init() {
            totalTime = 0;

            numCandidateVehiclesPickupBNS = 0;
            numCandidateVehiclesPickupORD = 0;
            numCandidateVehiclesPickupALS = 0;

            numCandidateVehiclesDropoffORD = 0;
            numCandidateVehiclesDropoffALS = 0;

            numPickups = 0;
            numDropoffs = 0;

            numAssignmentsTriedPickupBNS = 0;
            numAssignmentsTriedPickupORD = 0;
            numAssignmentsTriedPickupALS = 0;
            numAssignmentsTriedDropoffORD = 0;
            numAssignmentsTriedDropoffALS = 0;

            numTransferPoints = 0;
        }

        template<typename EllipsesT>
        void findAssignments(const RelevantDropoffsAfterLastStop &relALSDropoffs, const EllipsesT &ellipseContainer) {
            Timer total;
            Timer innerTimer;

            bestCost = INFTY;
            bestAssignment = AssignmentWithTransfer();

            //* Collect the full ellipses of possible transfer points
            // Collect all stop ids of last stops of potential pickup vehicles (without als, as for pickup als we first have to search to the pickups and the from the pickups)

            relPVehToInternalIdx.clear(); // Reset all back to INVALID_INDEX

            std::vector<int> relevantLastStopLocs;

            int numRelPVehs = 0;
            for (const auto pVehId: relORDPickups.getVehiclesWithRelevantPDLocs()) {
                relPVehToInternalIdx[pVehId] = numRelPVehs++;

                const auto numStops = routeState.numStopsOf(pVehId);
                const auto lastStopLoc = routeState.stopLocationsFor(pVehId)[numStops - 1];
                relevantLastStopLocs.push_back(lastStopLoc);
            }

            for (const auto pVehId: relBNSPickups.getVehiclesWithRelevantPDLocs()) {
                if (relPVehToInternalIdx[pVehId] != INVALID_INDEX)
                    continue;
                relPVehToInternalIdx[pVehId] = numRelPVehs++;

                const auto numStops = routeState.numStopsOf(pVehId);
                const auto lastStopLocs = routeState.stopLocationsFor(pVehId)[numStops - 1];
                relevantLastStopLocs.push_back(lastStopLocs);
            }

            if (relevantLastStopLocs.empty())
                return;

            if (dVehStopsFlags.size() <= routeState.getMaxStopId())
                dVehStopsFlags.resize(routeState.getMaxStopId() + 1);
            dVehStopsFlags.reset();
            allTransferEdges.clear();
            minDVehCostForTransferEdge.clear();
            isEdgeRel.reset();
            for (const auto dVehId: relALSDropoffs.getVehiclesWithRelevantPDLocs()) {
                const auto numStops = routeState.numStopsOf(dVehId);
                if (numStops <= 1)
                    continue;

                const auto &stopIds = routeState.stopIdsFor(dVehId);
                for (int i = 0; i < numStops - 1; i++) {
                    const auto stopId = stopIds[i];
                    if (dVehStopsFlags.isSet(stopId))
                        continue;
                    dVehStopsFlags.set(stopId);
                    const auto &ellipse = ellipseContainer.getEdgesInEllipse(stopId);
                    const int vehWaitTimeFromTransferToEndOfRoute =
                            time_utils::getTotalVehWaitTimeInInterval(dVehId, i, numStops - 1, routeState);
                    for (const auto &e: ellipse) {
                        if (!isEdgeRel.isSet(e.edge)) {
                            relEdgesToInternalIdx[e.edge] = static_cast<int>(allTransferEdges.size());
                            isEdgeRel.set(e.edge);
                            allTransferEdges.push_back(e);
                            minDVehCostForTransferEdge.push_back(INFTY);
                        }
                        auto &minCost = minDVehCostForTransferEdge[relEdgesToInternalIdx[e.edge]];
                        minCost = std::min(minCost,
                                           computeMinDVehCostForTransferEdge(e, dVehId, i, numStops - 1,
                                                                             vehWaitTimeFromTransferToEndOfRoute));
                    }
                }
            }

            for (const auto dVehId: relORDDropoffs.getVehiclesWithRelevantPDLocs()) {
                const auto numStops = routeState.numStopsOf(dVehId);
                if (numStops <= 1)
                    continue;

                const auto &rel = relORDDropoffs.relevantSpotsFor(dVehId);
                const int latestRelevantStopIdx = std::min(numStops - 2, rel[rel.size() - 1].stopIndex);
                const int earliestRelevantStopIdx = rel[0].stopIndex;
                const auto &stopIds = routeState.stopIdsFor(dVehId);
                for (int i = 0; i <= latestRelevantStopIdx; ++i) {
                    const auto stopId = stopIds[i];
                    if (dVehStopsFlags.isSet(stopId))
                        continue;
                    dVehStopsFlags.set(stopId);
                    const auto &ellipse = ellipseContainer.getEdgesInEllipse(stopId);
                    const int vehWaitTimeFromTransferToEndOfRoute =
                            time_utils::getTotalVehWaitTimeInInterval(dVehId, i, numStops - 1, routeState);
                    for (const auto &e: ellipse) {
                        if (!isEdgeRel.isSet(e.edge)) {
                            relEdgesToInternalIdx[e.edge] = static_cast<int>(allTransferEdges.size());
                            isEdgeRel.set(e.edge);
                            allTransferEdges.push_back(e);
                            minDVehCostForTransferEdge.push_back(INFTY);
                        }
                        auto &minCost = minDVehCostForTransferEdge[relEdgesToInternalIdx[e.edge]];
                        minCost = std::min(minCost,
                                           computeMinDVehCostForTransferEdge(e, dVehId, i, earliestRelevantStopIdx,
                                                                             vehWaitTimeFromTransferToEndOfRoute));
                    }
                }
            }

            if (allTransferEdges.empty())
                return;

            const auto initTime = innerTimer.elapsed<std::chrono::nanoseconds>();

            // Calculate the distances from all last stops (pickup ord, bns) to the potential transfers
            innerTimer.restart();
            const auto lastStopToTransfersDistances = strategy.calculateDistancesFromLastStopToAllTransfers(
                    relevantLastStopLocs, allTransferEdges);
            const int64_t searchTimeLastStopToTransfer = innerTimer.elapsed<std::chrono::nanoseconds>();

            innerTimer.restart();
            const auto pVehIdsALS = pickupALSStrategy.findPickupsAfterLastStop();
            const auto searchTimePickupALS = innerTimer.elapsed<std::chrono::nanoseconds>();

            std::vector<int> pickupLocs;
            for (const auto &pickup: requestState.pickups) {
                pickupLocs.push_back(pickup.loc);
            }

            std::vector<int> dropoffLocs;
            for (const auto &dropoff: requestState.dropoffs) {
                dropoffLocs.push_back(dropoff.loc);
            }

            // Calculate the distances from all pickups to the potential transfers
            innerTimer.restart();
            // pickupToTransfersDistances[i][j] stores the distance from i-th pickup to the j-th edge in transferEdges
            const auto pickupToTransfersDistances = strategy.calculateDistancesFromPickupsToAllTransfers(pickupLocs,
                                                                                                         allTransferEdges);
            const int64_t searchTimePickupToTransfer = innerTimer.elapsed<std::chrono::nanoseconds>();

            // Calculate the distances from all transfers to the dropoffs
            innerTimer.restart();
            // transferToDropoffDistances[i][j] stores the distance from the j-th edge in transferEdges to the i-th dropoff
            const auto transfersToDropoffsDistances = strategy.calculateDistancesFromAllTransfersToDropoffs(
                    allTransferEdges, dropoffLocs);
            const auto searchTimeTransferToDropoff = innerTimer.elapsed<std::chrono::nanoseconds>();

            numCandidateVehiclesPickupBNS += relBNSPickups.getVehiclesWithRelevantPDLocs().size();
            numCandidateVehiclesPickupORD += relORDPickups.getVehiclesWithRelevantPDLocs().size();
            numCandidateVehiclesPickupALS += pVehIdsALS.size();
            numCandidateVehiclesDropoffORD += relORDDropoffs.getVehiclesWithRelevantPDLocs().size();
            numCandidateVehiclesDropoffALS += relALSDropoffs.getVehiclesWithRelevantPDLocs().size();

            innerTimer.restart();
            findAssignmentsWithPickupBNS(relALSDropoffs, lastStopToTransfersDistances, transfersToDropoffsDistances,
                                         ellipseContainer);
            findAssignmentsWithPickupORD(relALSDropoffs, lastStopToTransfersDistances, transfersToDropoffsDistances,
                                         ellipseContainer);
            findAssignmentsWithPickupALS(pVehIdsALS, relALSDropoffs, pickupToTransfersDistances,
                                         transfersToDropoffsDistances, ellipseContainer);
            const auto tryAssignmentsTime = innerTimer.elapsed<std::chrono::nanoseconds>();

            KASSERT(bestCost >= INFTY || asserter.assertAssignment(bestAssignment));

            // Write the stats
            auto &stats = requestState.stats().transferALSPVehStats;
            stats.totalTime = total.elapsed<std::chrono::nanoseconds>();
            stats.initTime = initTime;

            stats.numCandidateVehiclesPickupBNS += numCandidateVehiclesPickupBNS;
            stats.numCandidateVehiclesPickupORD += numCandidateVehiclesPickupORD;
            stats.numCandidateVehiclesPickupALS += numCandidateVehiclesPickupALS;
            stats.numCandidateVehiclesDropoffORD += numCandidateVehiclesDropoffORD;
            stats.numCandidateVehiclesDropoffALS += numCandidateVehiclesDropoffALS;

            stats.numAssignmentsTriedPickupBNS += numAssignmentsTriedPickupBNS;
            stats.numAssignmentsTriedPickupORD += numAssignmentsTriedPickupORD;
            stats.numAssignmentsTriedPickupALS += numAssignmentsTriedPickupALS;
            stats.numAssignmentsTriedDropoffORD += numAssignmentsTriedDropoffORD;
            stats.numAssignmentsTriedDropoffALS += numAssignmentsTriedDropoffALS;

            stats.tryAssignmentsTime += tryAssignmentsTime;

            stats.numTransferPoints += numTransferPoints;

            stats.searchTimePickupALS += searchTimePickupALS;
            stats.searchTimeLastStopToTransfer += searchTimeLastStopToTransfer;
            stats.searchTimePickupToTransfer += searchTimePickupToTransfer;
            stats.searchTimeTransferToDropoff += searchTimeTransferToDropoff;
        }

    private:

        int computeMinDVehCostForTransferEdge(const EdgeInEllipse &e, const int vehId,
                                              const int transferIdx,
                                              const int earliestDropoffIdx,
                                              const int vehWaitTimeFromTransferToEndOfRoute) const {

            using namespace time_utils;
            const int minTransferDetour =
                    e.distToTail + inputGraph.travelTime(e.edge) + InputConfig::getInstance().stopTime +
                    e.distFromHead -
                    calcLengthOfLegStartingAt(transferIdx, vehId, routeState);
            KASSERT(minTransferDetour >= 0);
            const int minResDetour = std::max(0, minTransferDetour - vehWaitTimeFromTransferToEndOfRoute);
            int minTripTime = transferIdx == earliestDropoffIdx? 0 : e.distFromHead;
            int minAddedTripTime = 0;
            if (transferIdx < earliestDropoffIdx) {
                const int minArrStopBeforeDropoff =
                        routeState.schedArrTimesFor(vehId)[earliestDropoffIdx] + minResDetour;
                const int maxDepStopAfterTransfer =
                        routeState.schedDepTimesFor(vehId)[transferIdx + 1] + minTransferDetour;
                minTripTime += std::max(0, minArrStopBeforeDropoff - maxDepStopAfterTransfer);
                minAddedTripTime += calcAddedTripTimeInInterval(vehId, transferIdx, earliestDropoffIdx,
                                                                minTransferDetour, routeState);
            }

            using F = CostCalculator::CostFunction;
            return F::calcVehicleCost(minResDetour) + F::calcTripCost(minTripTime, requestState) +
                   F::calcChangeInTripCostsOfExistingPassengers(minAddedTripTime);

        }


        void findAssignmentsWithPickupORD(const RelevantDropoffsAfterLastStop &relALSDropoffs,
                                          const auto &lastStopToTransfersDistances,
                                          const auto &transfersToDropoffsDistances,
                                          const EdgeEllipseContainer &ellipseContainer) {
            //* In this case we consider all vehicles that are able to perform the pickup ORD
            if (relORDPickups.getVehiclesWithRelevantPDLocs().empty())
                return;

            // Loop over all possible vehicles and pickups
            std::vector<AssignmentWithTransfer> placeholder;
            for (const auto pVehId: relORDPickups.getVehiclesWithRelevantPDLocs()) {
                const auto *pVeh = &fleet[pVehId];
                const auto &thisLastStopToTransfersDistances = lastStopToTransfersDistances.getDistancesFor(
                        relPVehToInternalIdx[pVehId]);

                for (const auto &pickup: relORDPickups.relevantSpotsFor(pVehId)) {
                    tryDropoffORD(pVeh, &pickup, placeholder, thisLastStopToTransfersDistances,
                                  transfersToDropoffsDistances, ellipseContainer);
                    tryDropoffALS(pVeh, &pickup, relALSDropoffs, placeholder, thisLastStopToTransfersDistances,
                                  ellipseContainer);
                }
            }
            KASSERT(placeholder.empty());
        }

        void findAssignmentsWithPickupBNS(const RelevantDropoffsAfterLastStop &relALSDropoffs,
                                          const auto &lastStopToTransfersDistances,
                                          const auto &transfersToDropoffsDistances,
                                          const EdgeEllipseContainer &ellipseContainer) {
            //* In this case we consider all vehicles that are able to perform the pickup BNS
            if (relBNSPickups.getVehiclesWithRelevantPDLocs().empty())
                return;

            // Loop over all possible vehicles and pickups
            std::vector<AssignmentWithTransfer> postponedAssignments;
            for (const auto pVehId: relBNSPickups.getVehiclesWithRelevantPDLocs()) {
                postponedAssignments.clear();
                auto *pVeh = &fleet[pVehId];
                const auto &thisLastStopToTransfersDistances = lastStopToTransfersDistances.getDistancesFor(
                        relPVehToInternalIdx[pVehId]);

<<<<<<< HEAD
                for (const auto &pickup: relORDPickups.relevantSpotsFor(pVehId)) { // TODO: fix
=======
                for (const auto &pickup: relBNSPickups.relevantSpotsFor(pVehId)) {
>>>>>>> e17d32b1
                    tryDropoffORD(pVeh, &pickup, postponedAssignments, thisLastStopToTransfersDistances,
                                  transfersToDropoffsDistances, ellipseContainer);
                    tryDropoffALS(pVeh, &pickup, relALSDropoffs, postponedAssignments, thisLastStopToTransfersDistances,
                                  ellipseContainer);
                }

                finishAssignmentsWithPickupBNSLowerBound(pVeh, postponedAssignments);
            }
        }


        void findAssignmentsWithPickupALS(const Subset &pVehIdsALS,
                                          const RelevantDropoffsAfterLastStop &relALSDropoffs,
                                          const auto &pickupToTransfersDistances,
                                          const auto &transfersToDropoffsDistances,
                                          const EdgeEllipseContainer &ellipseContainer) {

            using F = CostCalculator::CostFunction;
            std::vector<int> minCostFromDepAtPickup(requestState.numPickups(), INFTY);
            for (const auto &pickup: requestState.pickups) {
                const auto &thisPickupToTransfersDistances = pickupToTransfersDistances.getDistancesFor(pickup.id);
                auto &minCost = minCostFromDepAtPickup[pickup.id];
                for (const auto &e: allTransferEdges) {
                    const int distToTransfer = thisPickupToTransfersDistances[relEdgesToInternalIdx[e.edge]];
                    const int minCostTransfer = minDVehCostForTransferEdge[relEdgesToInternalIdx[e.edge]] +
                                                F::calcVehicleCost(distToTransfer) +
                                                F::calcTripCost(distToTransfer, requestState);
                    minCost = std::min(minCost, minCostTransfer);
                }
            }

            for (const auto pVehId: pVehIdsALS) {
                const auto *pVeh = &fleet[pVehId];

                for (const auto &pickup: requestState.pickups) {
                    // Get the distance from the last stop of the pVeh to the pickup
                    const int distanceToPickup = pickupALSStrategy.getDistanceToPickup(pVehId, pickup.id);
                    if (distanceToPickup >= INFTY)
                        continue; // Pickup is not reachable

                    const int minDistToTransfer = pickupToTransfersDistances.getMinDistanceFor(pickup.id);
                    if (minDistToTransfer >= INFTY)
                        continue; // No transfer is reachable from this pickup

                    // Prune if lower bound for cost of pickup vehicle with this pickup is worse than best known cost
                    using namespace time_utils;

                    const auto stopIdx = routeState.numStopsOf(pVehId) - 1;
                    const auto depAtPickup = getActualDepTimeAtPickup(pVehId, stopIdx, distanceToPickup,
                                                                      pickup, requestState, routeState);
                    const auto vehTimeTillDepAtPickup =
                            depAtPickup - getVehDepTimeAtStopForRequest(pVehId, stopIdx, requestState, routeState);
                    const auto psgTimeTillDepAtPickup = depAtPickup - requestState.originalRequest.requestTime;
                    const int lowerBoundCost =
                            minCostFromDepAtPickup[pickup.id] + F::calcVehicleCost(vehTimeTillDepAtPickup) +
                            F::calcTripCost(psgTimeTillDepAtPickup, requestState);
                    if (lowerBoundCost > requestState.getBestCost()) {
                        continue;
                    }

                    // KASSERT(asserter.assertLastStopDistance(pVehId, pickup.loc) == distanceToPickup);
                    KASSERT(!relALSDropoffs.getVehiclesWithRelevantPDLocs().empty() ||
                            !relORDDropoffs.getVehiclesWithRelevantPDLocs().empty());
                    const auto &thisPickupToTransfersDistances = pickupToTransfersDistances.getDistancesFor(pickup.id);
                    KASSERT(minDistToTransfer == *std::min_element(thisPickupToTransfersDistances.begin(),
                                                                   thisPickupToTransfersDistances.end()));


                    tryDropoffORDForPickupALS(pVeh, &pickup, distanceToPickup, thisPickupToTransfersDistances,
                                              transfersToDropoffsDistances, ellipseContainer);
                    tryDropoffALSForPickupALS(pVeh, &pickup, distanceToPickup, thisPickupToTransfersDistances,
                                              relALSDropoffs, ellipseContainer);
                }
            }
        }


        void tryDropoffORDForPickupALS(const Vehicle *pVeh, const PDLoc *pickup, const int distanceToPickup,
                                       const auto &thisPickupToTransfersDistances,
                                       const auto &transfersToDropoffsDistances,
                                       const EdgeEllipseContainer &ellipseContainer) {
            const auto numStopsPVeh = routeState.numStopsOf(pVeh->vehicleId);

            if (distanceToPickup >= INFTY)
                return;

            // Loop over all the possible dropoff vehicles and dropoffs
            for (const auto dVehId: relORDDropoffs.getVehiclesWithRelevantPDLocs()) {
                const auto *dVeh = &fleet[dVehId];
                const auto numStopsDVeh = routeState.numStopsOf(dVehId);
                // const auto stopLocationsDVeh = routeState.stopLocationsFor(dVehId);
                const auto stopIdsDVeh = routeState.stopIdsFor(dVehId);

                if (dVehId == pVeh->vehicleId)
                    continue;

                // Calculate the distances from the pickup to the stops of the dropoff vehicle
                for (const auto &relDropoff: relORDDropoffs.relevantSpotsFor(dVehId)) {
                    // Try all possible transfer points
                    if (relDropoff.stopIndex == numStopsDVeh - 1)
                        continue;

                    const auto *dropoff = &requestState.dropoffs[relDropoff.pdId];
                    const auto &transfersToThisDropoffDistances = transfersToDropoffsDistances.getDistancesFor(
                            relDropoff.pdId);

                    for (int i = relDropoff.stopIndex; i > 0; i--) {
                        if (i >= numStopsDVeh - 1)
                            continue;

                        const int stopId = stopIdsDVeh[i];
                        const auto &transferEdges = ellipseContainer.getEdgesInEllipse(stopId);

                        for (int tpIdx = 0; tpIdx < transferEdges.size(); tpIdx++) {
                            const auto edge = transferEdges[tpIdx];
                            const int transferLoc = edge.edge;
                            KASSERT(isEdgeRel.isSet(transferLoc));
                            const int edgeOffset = inputGraph.travelTime(transferLoc);

                            if (minDVehCostForTransferEdge[relEdgesToInternalIdx[transferLoc]] >= requestState.getBestCost())
                                continue;

                            const int distancePVehToTransfer = thisPickupToTransfersDistances[relEdgesToInternalIdx[transferLoc]];
                            // KASSERT(distancePVehToTransfer == asserter.getDistanceBetweenLocations(pickup->loc, transferLoc));

                            // If the pickup or dropoff conincides with the transfer, we skip the assignment
                            if (pickup->loc == transferLoc || transferLoc == dropoff->loc)
                                continue;

                            // Build the transfer point
                            TransferPoint tp = TransferPoint(transferLoc, pVeh, dVeh, numStopsPVeh - 1, i,
                                                             distancePVehToTransfer, 0, edge.distToTail + edgeOffset,
                                                             edge.distFromHead);

                            numTransferPoints++;
                            // Build the assignment
                            AssignmentWithTransfer asgn = AssignmentWithTransfer(pVeh, dVeh, tp);

                            asgn.pickupIdx = numStopsPVeh - 1;
                            asgn.dropoffIdx = relDropoff.stopIndex;
                            asgn.transferIdxPVeh = numStopsPVeh - 1;
                            asgn.transferIdxDVeh = i;

                            asgn.pickup = pickup;
                            asgn.dropoff = dropoff;

                            asgn.distToDropoff = relDropoff.distToPDLoc;
                            asgn.distFromDropoff = relDropoff.distFromPDLocToNextStop;

                            asgn.pickupType = AFTER_LAST_STOP;
                            asgn.dropoffType = ORDINARY;
                            asgn.transferTypePVeh = AFTER_LAST_STOP;
                            asgn.transferTypeDVeh = ORDINARY;


                            finishDistances(asgn, distancePVehToTransfer, distanceToPickup, relDropoff.distToPDLoc, 0);

                            // If transfer and dropoff are paired, vehicle drives directly from transfer to dropoff.
                            // Set according distances.
                            if (asgn.transferIdxDVeh == asgn.dropoffIdx) {
                                asgn.distFromTransferDVeh = 0;
                                asgn.distToDropoff = transfersToThisDropoffDistances[relEdgesToInternalIdx[transferLoc]];
                            }

                            assert(asgn.distFromPickup == 0);
                            assert(asgn.distFromTransferPVeh == 0);
                            assert(asgn.distFromDropoff > 0);

                            // Try the finished assignment with ORD dropoff
                            tryFinishedAssignment(asgn);
                        }
                    }
                }
            }
        }

        void tryDropoffALSForPickupALS(const Vehicle *pVeh, const PDLoc *pickup, const int distanceToPickup,
                                       const auto &thisPickupToTransfersDistances,
                                       const RelevantDropoffsAfterLastStop &relALSDropoffs,
                                       const EdgeEllipseContainer &ellipseContainer) {

            if (relALSDropoffs.getVehiclesWithRelevantPDLocs().empty())
                return;

            // In this case we consider all the vehicles that are able to perform the dropoff ALS
            const auto numStopsPVeh = routeState.numStopsOf(pVeh->vehicleId);

            if (distanceToPickup >= INFTY)
                return;

            // Loop over all the possible dropoff vehicles and dropoffs
            if (relALSDropoffs.getVehiclesWithRelevantPDLocs().size() == 0)
                return;

            for (const auto dVehId: relALSDropoffs.getVehiclesWithRelevantPDLocs()) {
                const auto *dVeh = &fleet[dVehId];
                const auto numStopsDVeh = routeState.numStopsOf(dVehId);
                // const auto stopLocationsDVeh = routeState.stopLocationsFor(dVehId);
                const auto stopIdsDVeh = routeState.stopIdsFor(dVehId);

                if (dVehId == pVeh->vehicleId)
                    continue;

                // Calculate the distances from the pickup to the stops of the dropoff vehicle
                for (const auto dropoffEntry: relALSDropoffs.relevantSpotsFor(dVehId)) {
                    const auto &dropoff = requestState.dropoffs[dropoffEntry.dropoffId];

                    // Try all possible transfer points
                    for (int i = 1; i < numStopsDVeh - 1; i++) {
                        const int stopId = stopIdsDVeh[i];
                        const auto &transferEdges = ellipseContainer.getEdgesInEllipse(stopId);

                        for (int tpIdx = 0; tpIdx < transferEdges.size(); tpIdx++) {
                            const auto edge = transferEdges[tpIdx];
                            const int transferLoc = edge.edge;
                            KASSERT(isEdgeRel.isSet(transferLoc));

                            if (minDVehCostForTransferEdge[relEdgesToInternalIdx[transferLoc]] >= requestState.getBestCost())
                                continue;

                            const int edgeOffset = inputGraph.travelTime(transferLoc);
                            const int distancePVehToTransfer = thisPickupToTransfersDistances[relEdgesToInternalIdx[transferLoc]];
                            // KASSERT(distancePVehToTransfer == asserter.getDistanceBetweenLocations(pickup->loc, transferLoc));
                            KASSERT(distancePVehToTransfer > 0 || transferLoc == pickup->loc);

                            // Build the transfer point
                            TransferPoint tp = TransferPoint(transferLoc, pVeh, dVeh, numStopsPVeh - 1, i,
                                                             distancePVehToTransfer, 0, edge.distToTail + edgeOffset,
                                                             edge.distFromHead);

                            numTransferPoints++;

                            // Build the assignment
                            AssignmentWithTransfer asgn = AssignmentWithTransfer(pVeh, dVeh, tp);

                            asgn.pickup = pickup;
                            asgn.dropoff = &dropoff;

                            asgn.pickupIdx = numStopsPVeh - 1;
                            asgn.dropoffIdx = numStopsDVeh - 1;
                            asgn.transferIdxPVeh = numStopsPVeh - 1;
                            asgn.transferIdxDVeh = i;

                            const int distanceToDropoff = dropoffEntry.distToDropoff;
                            KASSERT(distanceToDropoff > 0 && distanceToDropoff < INFTY);

                            asgn.pickupType = AFTER_LAST_STOP;
                            asgn.dropoffType = AFTER_LAST_STOP;
                            asgn.transferTypePVeh = AFTER_LAST_STOP;
                            asgn.transferTypeDVeh = ORDINARY;

                            // If the pickup or dropoff conincides with the transfer, we skip the assignment
                            if (asgn.pickup->loc == asgn.transfer.loc || asgn.transfer.loc == asgn.dropoff->loc)
                                continue;

                            finishDistances(asgn, distancePVehToTransfer, distanceToPickup, 0, distanceToDropoff);
                            assert(asgn.distFromPickup == 0);
                            assert(asgn.distFromTransferPVeh == 0);
                            assert(asgn.distFromDropoff == 0);

                            // Try the finished assignment with ORD dropoff
                            tryFinishedAssignment(asgn);
                        }
                    }
                }
            }
        }

        void tryDropoffORD(const Vehicle *pVeh, const RelevantPDLoc *pickup,
                           std::vector<AssignmentWithTransfer> &postponedAssignments,
                           const auto &thisLastStopToTransfersDistances,
                           const auto &transfersToDropoffsDistances,
                           const EdgeEllipseContainer &ellipseContainer) {
            const auto numStopsPVeh = routeState.numStopsOf(pVeh->vehicleId);
            const auto *pickupPDLoc = &requestState.pickups[pickup->pdId];
            int distanceToPickup = pickup->distToPDLoc;
            bool bnsLowerBoundUsed = false;

            if (pickup->stopIndex == 0) {
                bnsLowerBoundUsed = searches.knowsDistance(pVeh->vehicleId, pickup->pdId);
                distanceToPickup = bnsLowerBoundUsed ? pickup->distToPDLoc : searches.getDistance(pVeh->vehicleId,
                                                                                                  pickup->pdId);
            }

            if (distanceToPickup >= INFTY)
                return;

            // Loop over all the possible dropoff vehicles and dropoffs
            for (const auto dVehId: relORDDropoffs.getVehiclesWithRelevantPDLocs()) {
                // pVeh an dVeh can not be the same vehicles
                if (dVehId == pVeh->vehicleId)
                    continue;

                const auto *dVeh = &fleet[dVehId];
                const auto numStopsDVeh = routeState.numStopsOf(dVehId);
                const auto stopIdsDVeh = routeState.stopIdsFor(dVehId);

                for (const auto &dropoff: relORDDropoffs.relevantSpotsFor(dVehId)) {
                    const auto *dropoffPDLoc = &requestState.dropoffs[dropoff.pdId];
                    const auto &transfersToThisDropoffDistances = transfersToDropoffsDistances.getDistancesFor(
                            dropoff.pdId);

                    if (dropoff.stopIndex == numStopsDVeh - 1)
                        continue;


                    for (int i = dropoff.stopIndex; i > 0; i--) {
                        if (i >= numStopsDVeh - 1)
                            continue;

                        const int stopId = stopIdsDVeh[i];
                        const auto &transferPoints = ellipseContainer.getEdgesInEllipse(stopId);

                        // Loop over all possible transfer points
                        for (int tpIdx = 0; tpIdx < transferPoints.size(); tpIdx++) {
                            // Build the transfer point
                            const auto edge = transferPoints[tpIdx];
                            const int transferLoc = edge.edge;
                            KASSERT(isEdgeRel.isSet(transferLoc));
                            const auto edgeOffset = inputGraph.travelTime(transferLoc);
                            const int distancePVehToTransfer = thisLastStopToTransfersDistances[relEdgesToInternalIdx[transferLoc]];
                            // assert(distancePVehToTransfer == asserter.getDistanceBetweenLocations(lastStopLocPVeh, transferLoc));

                            TransferPoint tp = TransferPoint(transferLoc, pVeh, dVeh, numStopsPVeh, i,
                                                             distancePVehToTransfer, 0, edge.distToTail + edgeOffset,
                                                             edge.distFromHead);

                            // Build the assignment
                            AssignmentWithTransfer asgn = AssignmentWithTransfer(pVeh, dVeh, tp);

                            asgn.pickupIdx = pickup->stopIndex;
                            asgn.dropoffIdx = dropoff.stopIndex;
                            asgn.transferIdxPVeh = numStopsPVeh - 1;
                            asgn.transferIdxDVeh = i;

                            asgn.pickupBNSLowerBoundUsed = bnsLowerBoundUsed;

                            asgn.pickup = pickupPDLoc;
                            asgn.dropoff = dropoffPDLoc;

                            assert(asgn.pickupIdx < asgn.transferIdxPVeh);

                            asgn.distToPickup = distanceToPickup;
                            asgn.distFromPickup = pickup->distFromPDLocToNextStop;
                            asgn.distToDropoff = dropoff.distToPDLoc;
                            asgn.distFromDropoff = dropoff.distFromPDLocToNextStop;

                            asgn.pickupType = pickup->stopIndex == 0 ? BEFORE_NEXT_STOP : ORDINARY;
                            asgn.dropoffType = ORDINARY;
                            asgn.transferTypePVeh = AFTER_LAST_STOP;
                            asgn.transferTypeDVeh = ORDINARY;

                            // If the pickup or dropoff conincides with the transfer, we skip the assignment
                            if (asgn.pickup->loc == asgn.transfer.loc || asgn.transfer.loc == asgn.dropoff->loc)
                                continue;

                            finishDistances(asgn, 0, distancePVehToTransfer, dropoff.distToPDLoc, 0);

                            // If transfer and dropoff are paired, vehicle drives directly from transfer to dropoff.
                            // Set according distances.
                            if (asgn.transferIdxDVeh == asgn.dropoffIdx) {
                                asgn.distFromTransferDVeh = 0;
                                asgn.distToDropoff = transfersToThisDropoffDistances[relEdgesToInternalIdx[transferLoc]];
                            }

                            // Try the assignment with ORD dropoff
                            tryPotentiallyUnfinishedAssignment(asgn, postponedAssignments);
                        }
                    }
                }
            }
        }

        void tryDropoffALS(const Vehicle *pVeh, const RelevantPDLoc *pickup,
                           const RelevantDropoffsAfterLastStop &relALSDropoffs,
                           std::vector<AssignmentWithTransfer> &postponedAssignments,
                           const auto &thisLastStopToTransfersDistances,
                           const EdgeEllipseContainer &ellipseContainer
        ) {

            if (relALSDropoffs.getVehiclesWithRelevantPDLocs().empty())
                return;

            const auto numStopsPVeh = routeState.numStopsOf(pVeh->vehicleId);

            // In this case we consider all the vehicles that are able to perform the dropoff ALS
            bool bnsLowerBoundUsed = false;
            int distanceToPickup = pickup->distToPDLoc;

            if (pickup->stopIndex == 0) {
                bnsLowerBoundUsed = searches.knowsDistance(pVeh->vehicleId, pickup->pdId);
                distanceToPickup = bnsLowerBoundUsed ? pickup->distToPDLoc : searches.getDistance(pVeh->vehicleId,
                                                                                                  pickup->pdId);
            }

            if (distanceToPickup >= INFTY)
                return;

            // Loop over all the possible dropoff vehicles and dropoffs
            for (const auto dVehId: relALSDropoffs.getVehiclesWithRelevantPDLocs()) {
                // pVeh an dVeh can not be the same vehicles
                if (dVehId == pVeh->vehicleId)
                    continue;

                const auto *dVeh = &fleet[dVehId];
                const auto numStopsDVeh = routeState.numStopsOf(dVehId);
                // const auto stopLocationsDVeh = routeState.stopLocationsFor(dVehId);
                const auto stopIdsDVeh = routeState.stopIdsFor(dVehId);

                for (const auto &dropoffEntry: relALSDropoffs.relevantSpotsFor(dVehId)) {
                    const auto &dropoff = requestState.dropoffs[dropoffEntry.dropoffId];

                    for (int i = 1; i < numStopsDVeh - 1; i++) {
                        const int stopId = stopIdsDVeh[i];
                        const auto &transferPoints = ellipseContainer.getEdgesInEllipse(stopId);

                        for (int tpIdx = 0; tpIdx < transferPoints.size(); tpIdx++) {
                            const auto edge = transferPoints[tpIdx];
                            const int transferLoc = edge.edge;
                            KASSERT(isEdgeRel.isSet(transferLoc));
                            const auto edgeOffset = inputGraph.travelTime(transferLoc);
                            const int distancePVehToTransfer = thisLastStopToTransfersDistances[relEdgesToInternalIdx[transferLoc]];
                            // assert(distancePVehToTransfer == asserter.getDistanceBetweenLocations(lastStopLocPVeh, transferLoc));

                            TransferPoint tp = TransferPoint(transferLoc, pVeh, dVeh, numStopsPVeh, i,
                                                             distancePVehToTransfer, 0, edge.distToTail + edgeOffset,
                                                             edge.distFromHead);
                            if (tp.loc == dropoff.loc)
                                continue;

                            numTransferPoints++;

                            // Build the assignment
                            AssignmentWithTransfer asgn = AssignmentWithTransfer(pVeh, dVeh, tp);

                            asgn.pickupIdx = pickup->stopIndex;
                            asgn.dropoffIdx = numStopsDVeh - 1;
                            asgn.transferIdxPVeh = numStopsPVeh - 1;
                            asgn.transferIdxDVeh = i;

                            assert(asgn.pickupIdx < numStopsPVeh - 1);

                            asgn.pickupBNSLowerBoundUsed = bnsLowerBoundUsed;

                            const auto *pickupPDLoc = &requestState.pickups[pickup->pdId];
                            asgn.pickup = pickupPDLoc;
                            asgn.dropoff = &dropoff;

                            asgn.distToPickup = distanceToPickup;
                            asgn.distFromPickup = pickup->distFromPDLocToNextStop;

                            const int distanceToDropoff = dropoffEntry.distToDropoff;
                            assert(distanceToDropoff > 0);

                            asgn.dropoffType = AFTER_LAST_STOP;
                            asgn.pickupType = pickup->stopIndex == 0 ? BEFORE_NEXT_STOP : ORDINARY;
                            asgn.transferTypePVeh = AFTER_LAST_STOP;
                            asgn.transferTypeDVeh = ORDINARY;

                            // If the pickup or dropoff conincides with the transfer, we skip the assignment
                            if (asgn.pickup->loc == asgn.transfer.loc || asgn.transfer.loc == asgn.dropoff->loc)
                                continue;

                            finishDistances(asgn, 0, distancePVehToTransfer, 0, distanceToDropoff);
                            assert(asgn.distFromTransferPVeh == 0);
                            assert(asgn.distFromDropoff == 0);

                            // These assertions do not work due to edges with travel time 0
//                            assert(asgn.distFromPickup > 0 || asgn.pickupIdx == asgn.transferIdxPVeh);
//                            assert(asgn.distFromTransferDVeh > 0 || asgn.transferIdxDVeh == asgn.dropoffIdx);

                            // Try the assignment with ALS dropoff
                            tryPotentiallyUnfinishedAssignment(asgn, postponedAssignments);
                        }
                    }
                }
            }
        }

        void finishDistances(AssignmentWithTransfer &asgn, const int pairedDistancePVeh, const int alsDistancePVeh,
                             const int pairedDistanceDVeh, const int alsDistanceDVeh) {
            const int pickupIdx = asgn.pickupIdx;
            const int transferIdxPVeh = asgn.transferIdxPVeh;
            const int transferIdxDVeh = asgn.transferIdxDVeh;
            const int dropoffIdx = asgn.dropoffIdx;

            const auto stopLocationsPVeh = routeState.stopLocationsFor(asgn.pVeh->vehicleId);
            const auto stopLocationsDVeh = routeState.stopLocationsFor(asgn.dVeh->vehicleId);

            const int numStopsPVeh = routeState.numStopsOf(asgn.pVeh->vehicleId);
            const int numStopsDVeh = routeState.numStopsOf(asgn.dVeh->vehicleId);

            const auto schedDepTimesPVeh = routeState.schedDepTimesFor(asgn.pVeh->vehicleId);
            const auto schedArrTimesPVeh = routeState.schedArrTimesFor(asgn.pVeh->vehicleId);
            const auto schedDepTimesDVeh = routeState.schedDepTimesFor(asgn.dVeh->vehicleId);
            const auto schedArrTimesDVeh = routeState.schedArrTimesFor(asgn.dVeh->vehicleId);

            const int legPickup =
                    pickupIdx < numStopsPVeh - 1 ? schedArrTimesPVeh[pickupIdx + 1] - schedDepTimesPVeh[pickupIdx] : 0;
            const int legTransferPVeh = transferIdxPVeh < numStopsPVeh - 1 ? schedArrTimesPVeh[transferIdxPVeh + 1] -
                                                                             schedDepTimesPVeh[transferIdxPVeh] : 0;
            const int legTransferDVeh = transferIdxDVeh < numStopsDVeh - 1 ? schedArrTimesDVeh[transferIdxDVeh + 1] -
                                                                             schedDepTimesDVeh[transferIdxDVeh] : 0;
            const int legDropoff =
                    dropoffIdx < numStopsDVeh - 1 ? schedArrTimesDVeh[dropoffIdx + 1] - schedDepTimesDVeh[dropoffIdx]
                                                  : 0;

            const bool pickupAtStop = asgn.pickup->loc == stopLocationsPVeh[pickupIdx];
            const bool transferAtStopPVeh =
                    asgn.transfer.loc == stopLocationsPVeh[transferIdxPVeh] && asgn.transferIdxPVeh > asgn.pickupIdx;
            const bool transferAtStopDVeh = asgn.transfer.loc == stopLocationsDVeh[transferIdxDVeh];
            const bool dropoffAtStop =
                    asgn.dropoff->loc == stopLocationsDVeh[dropoffIdx] && asgn.dropoffIdx > asgn.transferIdxDVeh;

            const bool pairedPVeh = pickupIdx == transferIdxPVeh;
            const bool pairedDVeh = transferIdxDVeh == dropoffIdx;

            const bool pickupAfterLastStop = pickupIdx == numStopsPVeh - 1;
            const bool transferAfterLastStopPVeh = transferIdxPVeh == numStopsPVeh - 1;
            const bool transferAfterLastStopDVeh = transferIdxDVeh == numStopsDVeh - 1;
            const bool dropoffAfterLastStop = dropoffIdx == numStopsDVeh - 1;

            //* Pickup distances
            // Distance to pickup
            if (pickupAtStop)
                asgn.distToPickup = 0;

            if (!pickupAtStop && pickupAfterLastStop)
                asgn.distToPickup = alsDistancePVeh;

            // Distance from pickup
            if (pairedPVeh || pickupAfterLastStop)
                asgn.distFromPickup = 0;

            if (!pairedPVeh && pickupAtStop)
                asgn.distFromPickup = legPickup;

            // Distance to transfer pVeh
            if (pairedPVeh)
                asgn.distToTransferPVeh = pairedDistancePVeh;

            if (!pickupAfterLastStop && transferAfterLastStopPVeh)
                asgn.distToTransferPVeh = alsDistancePVeh;

            if (transferAtStopPVeh)
                asgn.distToTransferPVeh = 0;

            // Distance from transfer pVeh
            if (transferAtStopPVeh)
                asgn.distFromTransferPVeh = legTransferPVeh;

            if (transferAfterLastStopPVeh)
                asgn.distFromTransferPVeh = 0;

            //* Dropoff Distances
            // Distance to transfer dVeh
            if (transferAtStopDVeh)
                asgn.distToTransferDVeh = 0;

            if (!transferAtStopDVeh && transferAfterLastStopDVeh)
                asgn.distToTransferDVeh = alsDistanceDVeh;

            // Distance from transfer dVeh
            if (pairedDVeh || transferAfterLastStopDVeh)
                asgn.distFromTransferDVeh = 0;

            if (!pairedDVeh && transferAtStopDVeh) {
                KASSERT(legTransferDVeh > 0);
                asgn.distFromTransferDVeh = legTransferDVeh;
            }

            // Distance to dropoff
            if (pairedDVeh && !dropoffAfterLastStop)
                asgn.distToDropoff = pairedDistanceDVeh;

            if ((!transferAfterLastStopDVeh && dropoffAfterLastStop) ||
                (transferAfterLastStopDVeh && transferAtStopDVeh))
                asgn.distToDropoff = alsDistanceDVeh;

            if (dropoffAtStop)
                asgn.distToDropoff = 0;

            // Distance from dropoff
            if (dropoffAtStop)
                asgn.distFromDropoff = legDropoff;

            if (dropoffAfterLastStop)
                asgn.distFromDropoff = 0;

            // These assertions do not work due to edges with travel time 0
//            KASSERT(asgn.distFromDropoff > 0 || dropoffAfterLastStop);
//            KASSERT(asgn.distFromTransferPVeh > 0 || transferAfterLastStopPVeh);
//            KASSERT(asgn.distFromPickup > 0 || asgn.pickupIdx == asgn.transferIdxPVeh);
//            KASSERT(asgn.distFromTransferDVeh > 0 || asgn.transferIdxDVeh == asgn.dropoffIdx);
//            KASSERT(asgn.distToPickup > 0 || asgn.distFromPickup > 0 || asgn.distToTransferPVeh > 0 ||
//                   asgn.distFromTransferPVeh > 0);
//            KASSERT(asgn.distToTransferDVeh > 0 || asgn.distFromTransferDVeh > 0 || asgn.distToDropoff > 0 ||
//                   asgn.distFromDropoff > 0);
        }

        // Skip unecessary assignments (e.g. if the pickup or dropoff is already at the next stop)
        bool canSkipAssignment(const AssignmentWithTransfer &asgn) const {
            const int numStopsPVeh = routeState.numStopsOf(asgn.pVeh->vehicleId);
            const int numStopsDVeh = routeState.numStopsOf(asgn.dVeh->vehicleId);
            const auto stopLocationsPVeh = routeState.stopLocationsFor(asgn.pVeh->vehicleId);
            const auto stopLocationsDVeh = routeState.stopLocationsFor(asgn.dVeh->vehicleId);
            return ((asgn.pickupIdx < numStopsPVeh - 1 && asgn.pickup->loc == stopLocationsPVeh[asgn.pickupIdx + 1])
                    || (asgn.transferIdxDVeh < numStopsDVeh - 1 &&
                        asgn.transfer.loc == stopLocationsDVeh[asgn.transferIdxDVeh + 1])
                    || (asgn.dropoffIdx < numStopsDVeh - 1 &&
                        asgn.dropoff->loc == stopLocationsDVeh[asgn.dropoffIdx + 1]));
        }

        void trackAssignmentTypeStatistic(const AssignmentWithTransfer &asgn) {
            switch (asgn.pickupType) {
                case BEFORE_NEXT_STOP:
                    numAssignmentsTriedPickupBNS++;
                    break;

                case ORDINARY:
                    numAssignmentsTriedPickupORD++;
                    break;

                case AFTER_LAST_STOP:
                    numAssignmentsTriedPickupALS++;
                    break;
                default:
                    assert(false);
            }

            switch (asgn.dropoffType) {
                case ORDINARY:
                    numAssignmentsTriedDropoffORD++;
                    break;
                case AFTER_LAST_STOP:
                    numAssignmentsTriedDropoffALS++;
                    break;
                default:
                    assert(false);
            }
        }

        void tryFinishedAssignment(AssignmentWithTransfer &asgn) {
            KASSERT(asgn.isFinished());
            if (canSkipAssignment(asgn))
                return;
            trackAssignmentTypeStatistic(asgn);
            const auto cost = calc.calc(asgn, requestState);
            requestState.tryFinishedTransferAssignmentWithKnownCost(asgn, cost);
            if (cost.total < bestCost) {
                bestAssignment = asgn;
                bestCost = cost.total;
            }
        }

        void tryPotentiallyUnfinishedAssignment(AssignmentWithTransfer &asgn,
                                                std::vector<AssignmentWithTransfer> &postponedAssignments) {

            if (canSkipAssignment(asgn))
                return;

            if (!asgn.isFinished()) {
//                const auto lowerBound = calc.calcLowerBound(asgn, requestState);
                const auto lowerBound = calc.calc(asgn, requestState);
                if (lowerBound.total >= requestState.getBestCost())
                    return;

                postponedAssignments.push_back(asgn);
            } else {
                tryFinishedAssignment(asgn);
            }
        }

        void finishAssignmentsWithPickupBNSLowerBound(const Vehicle *pVeh,
                                                      std::vector<AssignmentWithTransfer> &postponedAssignments) {

            if (postponedAssignments.empty())
                return;

            for (const auto &asgn: postponedAssignments) {
                KASSERT(asgn.pickupBNSLowerBoundUsed && !asgn.dropoffPairedLowerBoundUsed);
                searches.addPickupForProcessing(asgn.pickup->id, asgn.distToPickup);
            }

            searches.computeExactDistancesVia(*pVeh);

            for (auto &asgn: postponedAssignments) {
                assert(searches.knowsCurrentLocationOf(pVeh->vehicleId));
                assert(searches.knowsDistance(pVeh->vehicleId, asgn.pickup->id));

                const int distance = searches.getDistance(pVeh->vehicleId, asgn.pickup->id);
                asgn.distToPickup = distance;
                asgn.pickupBNSLowerBoundUsed = false;

                KASSERT(asgn.isFinished());
                tryFinishedAssignment(asgn);
            }
        }

        InputGraphT inputGraph;

        using VehCHQuery = typename VehCHEnvT::template FullCHQuery<>;

        const CH &vehCh;

        TransferALSStrategyT &strategy;
        TransfersPickupALSStrategyT &pickupALSStrategy;

        CurVehLocToPickupSearchesT &searches;

        const RelevantPDLocs &relORDPickups;
        const RelevantPDLocs &relBNSPickups;
        const RelevantPDLocs &relORDDropoffs;

        const Fleet &fleet;
        const RouteState &routeState;
        RequestState &requestState;
        CostCalculator &calc;
        InsertionAsserterT &asserter;

        std::vector<EdgeInEllipse> allTransferEdges;

        // Lower bound on part of cost of assignment using transfer edge for the dropoff vehicle including detour and
        // trip time starting from transfer.
        std::vector<int> minDVehCostForTransferEdge;

        TimestampedVector<int> relPVehToInternalIdx; // Maps vehicle IDs of relevant pVehs to consecutive indices
        FastResetFlagArray<> dVehStopsFlags; // Helper to deduplicate stops of dropoff vehicles
        FastResetFlagArray<> isEdgeRel; // Helper structure to deduplicate transfer edges
        std::vector<int> relEdgesToInternalIdx; // Maps transfer edges to consecutive indices

        AssignmentWithTransfer bestAssignment;
        int bestCost;


        //* Statistics for the transfer als pveh assignment finder
        int64_t totalTime;

        // Stats for the PD Locs
        int64_t numCandidateVehiclesPickupBNS;
        int64_t numCandidateVehiclesPickupORD;
        int64_t numCandidateVehiclesPickupALS;

        int64_t numCandidateVehiclesDropoffORD;
        int64_t numCandidateVehiclesDropoffALS;

        int64_t numPickups;
        int64_t numDropoffs;

        // Stats for the tried assignments 
        int64_t numAssignmentsTriedPickupBNS;
        int64_t numAssignmentsTriedPickupORD;
        int64_t numAssignmentsTriedPickupALS;

        int64_t numAssignmentsTriedDropoffORD;
        int64_t numAssignmentsTriedDropoffALS;

        // Stats for the transfer search itself
        int64_t numTransferPoints;
    };
}<|MERGE_RESOLUTION|>--- conflicted
+++ resolved
@@ -356,11 +356,8 @@
                 const auto &thisLastStopToTransfersDistances = lastStopToTransfersDistances.getDistancesFor(
                         relPVehToInternalIdx[pVehId]);
 
-<<<<<<< HEAD
-                for (const auto &pickup: relORDPickups.relevantSpotsFor(pVehId)) { // TODO: fix
-=======
+
                 for (const auto &pickup: relBNSPickups.relevantSpotsFor(pVehId)) {
->>>>>>> e17d32b1
                     tryDropoffORD(pVeh, &pickup, postponedAssignments, thisLastStopToTransfersDistances,
                                   transfersToDropoffsDistances, ellipseContainer);
                     tryDropoffALS(pVeh, &pickup, relALSDropoffs, postponedAssignments, thisLastStopToTransfersDistances,
