--- conflicted
+++ resolved
@@ -518,7 +518,6 @@
                            RequestCost &localBestCost,
                            NumAsgnStats& localNumAsgnStats) {
 
-
             for (const auto &dropoffEntry: relORDDropoffs.relevantSpotsFor(dVehId)) {
                 if (dropoffEntry.stopIndex == routeState.numStopsOf(dVehId) - 1)
                     continue;
@@ -549,7 +548,6 @@
 
             const auto numStopsDVeh = routeState.numStopsOf(dVehId);
             for (const auto &dropoffEntry: relALSDropoffs.relevantSpotsFor(dVehId)) {
-
                 const auto &transfersToThisDropoffDistances = transfersToDropoffsDistances.getDistancesFor(
                         dropoffEntry.dropoffId);
                 const auto dropoffEntryExtended = RelevantPDLoc(numStopsDVeh - 1, dropoffEntry.dropoffId,
@@ -623,7 +621,6 @@
             // Calculate the distances from the pickup to the stops of the dropoff vehicle
             for (const auto dropoffEntry: relALSDropoffs.relevantSpotsFor(dVehId)) {
 
-<<<<<<< HEAD
                 const auto &transfersToThisDropoffDistances = transfersToDropoffsDistances.getDistancesFor(
                         dropoffEntry.dropoffId);
                 const auto dropoffEntryExtended = RelevantPDLoc(numStopsDVeh - 1, dropoffEntry.dropoffId,
@@ -632,12 +629,6 @@
                              thisLastStopToTransfersDistances, thisPickupToTransfersDistances,
                              transfersToThisDropoffDistances, ellipseContainer, localParetoOptimalTps,
                              placeholder, localCalc, localBestAssignment, localBestCost, localNumAsgnStats);
-=======
-            if (pickup->stopIndex == 0) {
-                bnsLowerBoundUsed = !searches.knowsDistance(pVeh->vehicleId, pickup->pdId);
-                distanceToPickup = bnsLowerBoundUsed ? pickup->distToPDLoc : searches.getDistance(pVeh->vehicleId,
-                                                                                                  pickup->pdId);
->>>>>>> 3db3ec9d
             }
 
         }
@@ -765,15 +756,7 @@
                     asgn.transferIdxPVeh = numStopsPVeh - 1;
                     asgn.transferIdxDVeh = i;
 
-<<<<<<< HEAD
                     asgn.pickupBNSLowerBoundUsed = bnsLowerBoundUsed;
-=======
-            if (pickup->stopIndex == 0) {
-                bnsLowerBoundUsed = !searches.knowsDistance(pVeh->vehicleId, pickup->pdId);
-                distanceToPickup = bnsLowerBoundUsed ? pickup->distToPDLoc : searches.getDistance(pVeh->vehicleId,
-                                                                                                  pickup->pdId);
-            }
->>>>>>> 3db3ec9d
 
                     asgn.pickup = &pickup;
                     asgn.dropoff = &dropoff;
