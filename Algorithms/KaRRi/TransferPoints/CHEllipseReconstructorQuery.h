--- conflicted
+++ resolved
@@ -33,15 +33,11 @@
 #include "DataStructures/Containers/TimestampedVector.h"
 #include "DataStructures/Containers/FastResetFlagArray.h"
 
-<<<<<<< HEAD
 #include <tbb/parallel_for.h>
 #include <tbb/enumerable_thread_specific.h>
 #include <tbb/combinable.h>
 
-namespace karri::TransferPointStrategies {
-=======
 namespace karri {
->>>>>>> f8dad03d
 
     // Computes the set of vertices contained in the detour ellipse between a pair of consecutive stops in a vehicle
     // route using bucket entries and a CH topological downward search.
@@ -57,28 +53,27 @@
         CHEllipseReconstructorQuery(const CH &ch,
                                     const typename CH::SearchGraph &downGraph,
                                     const typename CH::SearchGraph &upGraph,
-                                    const Permutation &topDownRankPermutation,
-                                    const std::vector<int> &firstIdxOfLargeLevels,
+                                    const Permutation &sweepVertexPermutation,
+                                    const std::vector<int>& firstIdxOfLargeLevels,
                                     const EllipticBucketsEnvironmentT &ellipticBucketsEnv,
                                     const RouteState &routeState)
                 : ch(ch),
                   numVertices(downGraph.numVertices()),
                   downGraph(downGraph),
                   upGraph(upGraph),
-                  sweepVertexPermutation(topDownRankPermutation),
+                  sweepVertexPermutation(sweepVertexPermutation),
                   firstIdxOfLargeLevels(firstIdxOfLargeLevels),
                   ellipticBucketsEnv(ellipticBucketsEnv),
                   routeState(routeState),
-<<<<<<< HEAD
+                  numVerticesToConsider(numVertices / TOP_VERTICES_DIVISOR),
                   shiftedIndexForAlignment(downGraph.numVertices()),
-=======
-                  numVerticesToConsider(numVertices / TOP_VERTICES_DIVISOR),
->>>>>>> f8dad03d
                   enumerateBucketEntriesSearchSpace(numVertices),
                   distTo(numVertices, INFTY),
                   distFrom(numVertices, INFTY),
                   relevantInToSearch(numVertices),
-                  relevantInFromSearch(numVertices) {
+                  relevantInFromSearch(numVertices) {}
+
+        void init() {
             KASSERT(downGraph.numVertices() == numVertices);
             KASSERT(upGraph.numVertices() == numVertices);
             KASSERT(!firstIdxOfLargeLevels.empty() && firstIdxOfLargeLevels.back() == numVertices);
@@ -110,8 +105,6 @@
                 KASSERT(reinterpret_cast<std::uintptr_t>(&distTo[shiftedFirstIdx]) % CACHE_LINE_SIZE == 0);
                 KASSERT(reinterpret_cast<std::uintptr_t>(&distFrom[shiftedFirstIdx]) % CACHE_LINE_SIZE == 0);
             }
-
-
         }
 
         // Runs a topological downward search in the CH graph to find all vertices in the detour ellipse between
@@ -135,17 +128,21 @@
             // The number of vertices that need to be settled can be expected to be quite large. Thus, we avoid
             // using a PQ with many costly deleteMin() operations and instead settle every vertex in the graph.
             timer.restart();
-<<<<<<< HEAD
+
 
             // Process vertices in all small levels sequentially
             auto &verticesInAnyEllipseForSeq = threadLocalVerticesInEllipse.local();
-            for (int r = 0; r < firstIdxOfLargeLevels.front(); ++r) {
+            const int seqEnd = std::min(firstIdxOfLargeLevels.front(), numVerticesToConsider);
+            for (int r = 0; r < seqEnd; ++r) {
                 settleVertexInTopodownSearch(r, leeways, verticesInAnyEllipseForSeq);
             }
 
             // Process vertices in each large level in parallel
             for (int l = 0; l < firstIdxOfLargeLevels.size() - 1; ++l) {
                 const int firstIdx = firstIdxOfLargeLevels[l];
+                if (firstIdx >= numVerticesToConsider)
+                    break; // Only process levels until numVerticesToConsider is reached
+
                 const int lastIdx = firstIdxOfLargeLevels[l + 1];
                 static constexpr int CHUNK_SIZE = (1 << 2) * CACHE_LINE_SIZE / sizeof(int);
                 // Need to use static_partitioner to ensure that the vertices in localVerticesInEllipse are in
@@ -174,11 +171,6 @@
                                       localVerticesInEllipse.insert(localVerticesInEllipse.begin() + i + 1,
                                                                     vertices.begin(), vertices.end());
                                   }, tbb::static_partitioner());
-=======
-            for (int r = 0; r < numVerticesToConsider; ++r) {
-                ++stats.numVerticesSettled;
-                settleVertexInTopodownSearch(r, leeways, stats.numEdgesRelaxed);
->>>>>>> f8dad03d
             }
             stats.topoSearchTime += timer.elapsed<std::chrono::nanoseconds>();
             stats.numVerticesSettled += numVertices;
